--- conflicted
+++ resolved
@@ -1,207 +1,203 @@
-![DyNAS-T Logo](https://github.com/IntelLabs/DyNAS-T/blob/main/docs/images/dynast_logo.png?raw=true)
-
-# DyNAS-T
-
-DyNAS-T (**Dy**namic **N**eural **A**rchitecture **S**earch **T**oolkit) is a super-network neural architecture
-search NAS optimization package designed for efficiently discovering optimal deep neural network (DNN)
-architectures for a variety of performance objectives such as accuracy, latency, multiply-and-accumulates,
-and model size.
-
-## Background
-
-Neural architecture search, the study of automating the discovery of optimal deep neural network architectures for tasks in domains such as computer vision and natural language processing, has seen rapid growth in the machine learning research community. The computational overhead of evaluating DNN architectures during the neural architecture search process can be very costly due to the training and validation cycles. To address the training overhead, novel weight-sharing approaches known as one-shot or super-networks [1] have offered a way to mitigate the training overhead by reducing training times from thousands to a few GPU days. These approaches train a task-specific super-network architecture with a weight-sharing mechanism that allows the sub-networks to be treated as unique individual architectures. This enables sub-network model extraction and validation without a separate training cycle.
-
-To learn more about super-networks and how to define/train them, please see our [super-network tutorial](notebooks/Supernet_Tutorial.ipynb).
-
-## Algorithms
-
-Evolutionary algorithms, specifically genetic algorithms, have a history of usage in NAS and continue to gain popularity as a highly efficient way to explore the architecture objective space. DyNAS-T supports a wide range of evolutionary algorithms (EAs) such as NSGA-II [2] by leveraging the [pymoo](https://pymoo.org/) library.
-
-A unique capability of DyNAS-T is the Lightweight Iterative NAS (LINAS) that pairs evolutionary algorithms with lightly trained objective predictors in an iterative cycle to accelerate architectural exploration [3]. This technique is ~4x more sample efficient than typical one-shot predictor-based NAS approaches.
-
-![DyNAS-T Design Flow](https://github.com/IntelLabs/DyNAS-T/blob/main/docs/images/dynast_flow.png?raw=true)
-
-The following number of optimization algorithms are supported by DyNAS-T in both standard and LINAS formats.
-
-| 1 Objective<br>(Single-Objective) | 2 Objectives<br>(Multi-Objective) | 3 Objectives<br>(Many-Objective) |
-|------------------|-----------------|----------------|
-| GA* `'ga'`   | NSGA-II* `'nsga2'` | UNSGA-II* `'unsga3'`     |
-| CMA-ES `'cmaes'` | AGE-MOEA `'age'` | CTAEA `'ctaea'`         |
-|        |          | MOEAD `'moead'`          |
-*Recommended for stability of search results
-
-## Super-networks
-DyNAS-T included support for the following super-network frameworks suchs as [Once-for-All (OFA)](https://github.com/mit-han-lab/once-for-all).
-
-| Super-Network | Model Name | Dataset | Objectives/Measurements Supported |
-|------------------|-----------------|-----------------|-----------------|
-|OFA MobileNetV3-w1.0 | ofa_mbv3_d234_e346_k357_w1.0 | [ImageNet 1K](https://huggingface.co/datasets/imagenet-1k) | `accuracy_top1`, `macs`, `params`, `latency` |
-|OFA MobileNetV3-w1.2 | ofa_mbv3_d234_e346_k357_w1.2 | [ImageNet 1K](https://huggingface.co/datasets/imagenet-1k) | `accuracy_top1`, `macs`, `params`, `latency` |
-|OFA ResNet50 | ofa_resnet50 | [ImageNet 1K](https://huggingface.co/datasets/imagenet-1k) | `accuracy_top1`, `macs`, `params`, `latency` |
-|OFA ProxylessNAS | ofa_proxyless_d234_e346_k357_w1.3 | [ImageNet 1K](https://huggingface.co/datasets/imagenet-1k) | `accuracy_top1`, `macs`, `params`, `latency` |
-|TransformerLT | transformer_lt_wmt_en_de | WMT En-De | `bleu` (BLEU Score), `macs`, `params`, `latency` |
-
-> **_ImageNet:_**  When using any of the OFA super-networks, the ImageNet directory tree should have a separate directory for each of the classes in both `train` and `val` sets. To prepare your ImageNet dataset for use with OFA you could follow instructions available [here](https://jkjung-avt.github.io/ilsvrc2012-in-digits/).
-
-> **_WMT En-De:_** To obtain and prepare dataset please follow instructions available [here](https://github.com/mit-han-lab/hardware-aware-transformers).
-
-## Intel Library Support
-The following software libraries are compatible with DyNAS-T:
-* [Intel Neural Compressor (INC)](https://github.com/intel/neural-compressor/blob/master/examples/notebook/dynas/MobileNetV3_Supernet_NAS.ipynb)
-* [Intel OpenVINO NNCF BootstrapNAS](https://github.com/openvinotoolkit/nncf/blob/develop/nncf/experimental/torch/nas/bootstrapNAS/BootstrapNAS.md) (Work-in-progress)
-
-# Getting Started
-
-To setup DyNAS-T from source code run `pip install -e .` or make a local copy of the `dynast` subfolder in your
-local subnetwork repository with the `requirements.txt` dependencies installed.
-
-You can also install DyNAS-T from PyPI:
-
-```bash
-pip install dynast
-```
-
-
-## Running DyNAS-T
-The `run_search.py` template provide a starting point for running the NAS process. An evaluation is the process of determining the fitness of an architectural candidate. A *validation* evaluation is the costly process of running the full validation set. A *predictor* evaluation uses a pre-trained performance predictor.
-
-* `supernet` - Name of the pre-trained super-network. See list of supported super-networks. For a custom super-network, you will have to modify the code including the `dynast_manager.py` and `supernetwork_registry.py` files.
-* `optimization_metrics` - These are the metrics that the NAS process optimizes for. Note that the number of objectives you specify must be compatible with the supporting algorithm.
-* `measurements` - In addition to the optimization metrics, you can specify which measurements you would like to take during an full evaluation.
-* `search_tactic` - `linas` Lightweight iterative NAS (recommended) or `evolutionary` (good for benchmarking and testing new super-networks).
-* `search_algo` - Determines which evolutionary algorithm to run for the `linas` low-fidelity inner loop or the `evolutionary` search tactic.
-* `num_evals` - Number of evaluations (full validation measurements) to take. For example, if 1 validation measurement takes 5 minutes, 120 evaluations would take 10 hours.
-* `seed` - Random seed.
-* `population` - The size of the pool of candidates for each evolutionary generation. *50* is recommended for most cases, though this can be treated as a tunable hyperparameter.
-* `results_path` - The location of the csv file that store information of the DNN candidates during the search process. The csv file is used for plotting NAS results.
-* `dataset_path` - Location of the dataset used for training the super-network of interest.
-
-### Single-Objective
-
-*Example 1a.* NAS process for the OFA MobileNetV3-w1.0 super-network that optimizes for ImageNet Top-1 accuracy using a simple evolutionary genetic algorithm (GA) approach.
-
-```bash
-python run_search.py \
-    --supernet ofa_mbv3_d234_e346_k357_w1.0 \
-    --optimization_metrics accuracy_top1 \
-    --measurements accuracy_top1 macs params \
-    --results_path mbnv3w10_ga_acc.csv \
-    --search_tactic evolutionary \
-    --num_evals 250 \
-    --search_algo ga
-```
-
-*Example 1b.* NAS process for the OFA MobileNetV3-w1.2 super-network that optimizes for ImageNet Top-1 accuracy using a LINAS + GA approach.
-
-```bash
-python run_search.py \
-    --supernet ofa_mbv3_d234_e346_k357_w1.2 \
-    --optimization_metrics accuracy_top1 \
-    --measurements accuracy_top1 macs params \
-    --results_path mbnv3w12_linasga_acc.csv \
-    --search_tactic linas \
-    --num_evals 250 \
-    --search_algo ga
-```
-
-### Multi-Objective
-
-*Example 2a.* NAS process for the OFA MobileNetV3-w1.0 super-network that optimizes for ImageNet Top-1 accuracy *and* multiply-and-accumulates (MACs) using a LINAS+NSGA-II approach.
-
-```bash
-python run_search.py \
-    --supernet ofa_mbv3_d234_e346_k357_w1.0 \
-    --optimization_metrics accuracy_top1 macs \
-    --measurements accuracy_top1 macs params \
-    --results_path mbnv3w10_linasnsga2_acc_macs.csv \
-    --search_tactic evolutionary \
-    --num_evals 250 \
-    --search_algo nsga2
-```
-
-*Example 2b.* NAS process for the OFA ResNet50 super-network that optimizes for ImageNet Top-1 accuracy *and* model size (parameters) using a evolutionary AGE-MOEA approach.
-
-```bash
-python run_search.py \
-    --supernet ofa_resnet50 \
-    --optimization_metrics accuracy_top1 params \
-    --measurements accuracy_top1 macs params \
-    --results_path resnet50_age_acc_params.csv \
-    --search_tactic evolutionary \
-    --num_evals 500 \
-    --search_algo age
-```
-
-### Many-Objective
-
-*Example 3a.* NAS process for the OFA ResNet50 super-network that optimizes for ImageNet Top-1 accuracy *and* model size (parameters) *and* multiply-and-accumulates (MACs) using a evolutionary unsga3 approach.
-
-```bash
-python run_search.py \
-    --supernet ofa_resnet50 \
-    --optimization_metrics accuracy_top1 macs params \
-    --measurements accuracy_top1 macs params \
-    --results_path resnet50_linasunsga3_acc_macs_params.csv \
-    --search_tactic evolutionary \
-    --num_evals 500 \
-    --search_algo unsga3
-```
-
-*Example 3b.* NAS process for the OFA MobileNetV3-w1.0 super-network that optimizes for ImageNet Top-1 accuracy *and* model size (parameters) *and* multiply-and-accumulates (MACs) using a linas+unsga3 approach.
-
-```bash
-python run_search.py \
-    --supernet ofa_mbv3_d234_e346_k357_w1.0 \
-    --optimization_metrics accuracy_top1 macs params \
-    --measurements accuracy_top1 macs params \
-    --results_path mbnv3w10_linasunsga3_acc_macs_params.csv \
-    --search_tactic linas \
-    --num_evals 500 \
-    --search_algo unsga3
-```
-
-An example of the search results for a Multi-Objective search using both LINAS+NSGA-II and standard NSGA-II algorithms will yield results in the following format.
-![DyNAS-T Results](https://github.com/IntelLabs/DyNAS-T/blob/main/docs/images/search_results.png?raw=true)
-
-<<<<<<< HEAD
-### Distributed Search
-
-Search can be performed with multiple workers using the `MPI` / `torch.distributed` library. Currently this functionality is implemented within separate search tactics, namely `LINASDistributed` (`--search_tactic linas_dist`) and `RandomSearchDistributed` (`--search_tactic random_dist`).
-
-> Note: `torch.distributed`, unless explicitly specified, uses `OMP_NUM_THREADS=1` which may result in slow evaluation time. Good practice is to explicitly set `OMP_NUM_THREADS`  to `(total_core_count)/(num_workers)`.
-
-*Example 4.* Distributed NAS process with two OpenMPI workers for the OFA MobileNetV3-w1.0 super-network that optimizes for ImageNet Top-1 accuracy *and* model size (parameters)
-
-```bash
-OMP_NUM_THREADS=28 mpirun \
-    --report-bindings \
-    -x MASTER_ADDR=127.0.0.1 \
-    -x MASTER_PORT=1234 \
-    -np 2 \
-    -bind-to socket \
-    -map-by socket \
-    python run_search.py \
-        --supernet ofa_mbv3_d234_e346_k357_w1.0 \
-         --optimization_metrics accuracy_top1 macs \
-        --results_path results.csv \
-        --search_tactic linas_dist \
-        --population 50 \
-        --num_evals 250
-```
-
-### References
-=======
-## References
->>>>>>> 05ca459b
-
-[1] Cai, H., Gan, C., & Han, S. (2020). Once for All: Train One Network and Specialize it for Efficient Deployment. ArXiv, abs/1908.09791.
-
-[2] K. Deb, A. Pratap, S. Agarwal and T. Meyarivan, "A fast and elitist multiobjective genetic algorithm: NSGA-II," in IEEE Transactions on Evolutionary Computation, vol. 6, no. 2, pp. 182-197, April 2002, doi: 10.1109/4235.996017.
-
-[3] Cummings, D., Sarah, A., Sridhar, S.N., Szankin, M., Muñoz, J.P., & Sundaresan, S. (2022). A Hardware-Aware Framework for Accelerating Neural Architecture Search Across Modalities. ArXiv, abs/2205.10358.
-
-## Legal Disclaimer and Notices
-
-> This “research quality code”  is for Non-Commercial purposes provided by Intel “As Is” without any express or implied warranty of any kind. Please see the dataset's applicable license for terms and conditions. Intel does not own the rights to this data set and does not confer any rights to it. Intel does not warrant or assume responsibility for the accuracy or completeness of any information, text, graphics, links or other items within the code. A thorough security review has not been performed on this code. Additionally, this repository may contain components that are out of date or contain known security vulnerabilities.
-
-> ImageNet: Please see the dataset's applicable license for terms and conditions. Intel does not own the rights to this data set and does not confer any rights to it.
+![DyNAS-T Logo](https://github.com/IntelLabs/DyNAS-T/blob/main/docs/images/dynast_logo.png?raw=true)
+
+# DyNAS-T
+
+DyNAS-T (**Dy**namic **N**eural **A**rchitecture **S**earch **T**oolkit) is a super-network neural architecture
+search NAS optimization package designed for efficiently discovering optimal deep neural network (DNN)
+architectures for a variety of performance objectives such as accuracy, latency, multiply-and-accumulates,
+and model size.
+
+## Background
+
+Neural architecture search, the study of automating the discovery of optimal deep neural network architectures for tasks in domains such as computer vision and natural language processing, has seen rapid growth in the machine learning research community. The computational overhead of evaluating DNN architectures during the neural architecture search process can be very costly due to the training and validation cycles. To address the training overhead, novel weight-sharing approaches known as one-shot or super-networks [1] have offered a way to mitigate the training overhead by reducing training times from thousands to a few GPU days. These approaches train a task-specific super-network architecture with a weight-sharing mechanism that allows the sub-networks to be treated as unique individual architectures. This enables sub-network model extraction and validation without a separate training cycle.
+
+To learn more about super-networks and how to define/train them, please see our [super-network tutorial](notebooks/Supernet_Tutorial.ipynb).
+
+## Algorithms
+
+Evolutionary algorithms, specifically genetic algorithms, have a history of usage in NAS and continue to gain popularity as a highly efficient way to explore the architecture objective space. DyNAS-T supports a wide range of evolutionary algorithms (EAs) such as NSGA-II [2] by leveraging the [pymoo](https://pymoo.org/) library.
+
+A unique capability of DyNAS-T is the Lightweight Iterative NAS (LINAS) that pairs evolutionary algorithms with lightly trained objective predictors in an iterative cycle to accelerate architectural exploration [3]. This technique is ~4x more sample efficient than typical one-shot predictor-based NAS approaches.
+
+![DyNAS-T Design Flow](https://github.com/IntelLabs/DyNAS-T/blob/main/docs/images/dynast_flow.png?raw=true)
+
+The following number of optimization algorithms are supported by DyNAS-T in both standard and LINAS formats.
+
+| 1 Objective<br>(Single-Objective) | 2 Objectives<br>(Multi-Objective) | 3 Objectives<br>(Many-Objective) |
+|------------------|-----------------|----------------|
+| GA* `'ga'`   | NSGA-II* `'nsga2'` | UNSGA-II* `'unsga3'`     |
+| CMA-ES `'cmaes'` | AGE-MOEA `'age'` | CTAEA `'ctaea'`         |
+|        |          | MOEAD `'moead'`          |
+*Recommended for stability of search results
+
+## Super-networks
+DyNAS-T included support for the following super-network frameworks suchs as [Once-for-All (OFA)](https://github.com/mit-han-lab/once-for-all).
+
+| Super-Network | Model Name | Dataset | Objectives/Measurements Supported |
+|------------------|-----------------|-----------------|-----------------|
+|OFA MobileNetV3-w1.0 | ofa_mbv3_d234_e346_k357_w1.0 | [ImageNet 1K](https://huggingface.co/datasets/imagenet-1k) | `accuracy_top1`, `macs`, `params`, `latency` |
+|OFA MobileNetV3-w1.2 | ofa_mbv3_d234_e346_k357_w1.2 | [ImageNet 1K](https://huggingface.co/datasets/imagenet-1k) | `accuracy_top1`, `macs`, `params`, `latency` |
+|OFA ResNet50 | ofa_resnet50 | [ImageNet 1K](https://huggingface.co/datasets/imagenet-1k) | `accuracy_top1`, `macs`, `params`, `latency` |
+|OFA ProxylessNAS | ofa_proxyless_d234_e346_k357_w1.3 | [ImageNet 1K](https://huggingface.co/datasets/imagenet-1k) | `accuracy_top1`, `macs`, `params`, `latency` |
+|TransformerLT | transformer_lt_wmt_en_de | WMT En-De | `bleu` (BLEU Score), `macs`, `params`, `latency` |
+
+> **_ImageNet:_**  When using any of the OFA super-networks, the ImageNet directory tree should have a separate directory for each of the classes in both `train` and `val` sets. To prepare your ImageNet dataset for use with OFA you could follow instructions available [here](https://jkjung-avt.github.io/ilsvrc2012-in-digits/).
+
+> **_WMT En-De:_** To obtain and prepare dataset please follow instructions available [here](https://github.com/mit-han-lab/hardware-aware-transformers).
+
+## Intel Library Support
+The following software libraries are compatible with DyNAS-T:
+* [Intel Neural Compressor (INC)](https://github.com/intel/neural-compressor/blob/master/examples/notebook/dynas/MobileNetV3_Supernet_NAS.ipynb)
+* [Intel OpenVINO NNCF BootstrapNAS](https://github.com/openvinotoolkit/nncf/blob/develop/nncf/experimental/torch/nas/bootstrapNAS/BootstrapNAS.md) (Work-in-progress)
+
+# Getting Started
+
+To setup DyNAS-T from source code run `pip install -e .` or make a local copy of the `dynast` subfolder in your
+local subnetwork repository with the `requirements.txt` dependencies installed.
+
+You can also install DyNAS-T from PyPI:
+
+```bash
+pip install dynast
+```
+
+
+## Running DyNAS-T
+The `run_search.py` template provide a starting point for running the NAS process. An evaluation is the process of determining the fitness of an architectural candidate. A *validation* evaluation is the costly process of running the full validation set. A *predictor* evaluation uses a pre-trained performance predictor.
+
+* `supernet` - Name of the pre-trained super-network. See list of supported super-networks. For a custom super-network, you will have to modify the code including the `dynast_manager.py` and `supernetwork_registry.py` files.
+* `optimization_metrics` - These are the metrics that the NAS process optimizes for. Note that the number of objectives you specify must be compatible with the supporting algorithm.
+* `measurements` - In addition to the optimization metrics, you can specify which measurements you would like to take during an full evaluation.
+* `search_tactic` - `linas` Lightweight iterative NAS (recommended) or `evolutionary` (good for benchmarking and testing new super-networks).
+* `search_algo` - Determines which evolutionary algorithm to run for the `linas` low-fidelity inner loop or the `evolutionary` search tactic.
+* `num_evals` - Number of evaluations (full validation measurements) to take. For example, if 1 validation measurement takes 5 minutes, 120 evaluations would take 10 hours.
+* `seed` - Random seed.
+* `population` - The size of the pool of candidates for each evolutionary generation. *50* is recommended for most cases, though this can be treated as a tunable hyperparameter.
+* `results_path` - The location of the csv file that store information of the DNN candidates during the search process. The csv file is used for plotting NAS results.
+* `dataset_path` - Location of the dataset used for training the super-network of interest.
+
+### Single-Objective
+
+*Example 1a.* NAS process for the OFA MobileNetV3-w1.0 super-network that optimizes for ImageNet Top-1 accuracy using a simple evolutionary genetic algorithm (GA) approach.
+
+```bash
+python run_search.py \
+    --supernet ofa_mbv3_d234_e346_k357_w1.0 \
+    --optimization_metrics accuracy_top1 \
+    --measurements accuracy_top1 macs params \
+    --results_path mbnv3w10_ga_acc.csv \
+    --search_tactic evolutionary \
+    --num_evals 250 \
+    --search_algo ga
+```
+
+*Example 1b.* NAS process for the OFA MobileNetV3-w1.2 super-network that optimizes for ImageNet Top-1 accuracy using a LINAS + GA approach.
+
+```bash
+python run_search.py \
+    --supernet ofa_mbv3_d234_e346_k357_w1.2 \
+    --optimization_metrics accuracy_top1 \
+    --measurements accuracy_top1 macs params \
+    --results_path mbnv3w12_linasga_acc.csv \
+    --search_tactic linas \
+    --num_evals 250 \
+    --search_algo ga
+```
+
+### Multi-Objective
+
+*Example 2a.* NAS process for the OFA MobileNetV3-w1.0 super-network that optimizes for ImageNet Top-1 accuracy *and* multiply-and-accumulates (MACs) using a LINAS+NSGA-II approach.
+
+```bash
+python run_search.py \
+    --supernet ofa_mbv3_d234_e346_k357_w1.0 \
+    --optimization_metrics accuracy_top1 macs \
+    --measurements accuracy_top1 macs params \
+    --results_path mbnv3w10_linasnsga2_acc_macs.csv \
+    --search_tactic evolutionary \
+    --num_evals 250 \
+    --search_algo nsga2
+```
+
+*Example 2b.* NAS process for the OFA ResNet50 super-network that optimizes for ImageNet Top-1 accuracy *and* model size (parameters) using a evolutionary AGE-MOEA approach.
+
+```bash
+python run_search.py \
+    --supernet ofa_resnet50 \
+    --optimization_metrics accuracy_top1 params \
+    --measurements accuracy_top1 macs params \
+    --results_path resnet50_age_acc_params.csv \
+    --search_tactic evolutionary \
+    --num_evals 500 \
+    --search_algo age
+```
+
+### Many-Objective
+
+*Example 3a.* NAS process for the OFA ResNet50 super-network that optimizes for ImageNet Top-1 accuracy *and* model size (parameters) *and* multiply-and-accumulates (MACs) using a evolutionary unsga3 approach.
+
+```bash
+python run_search.py \
+    --supernet ofa_resnet50 \
+    --optimization_metrics accuracy_top1 macs params \
+    --measurements accuracy_top1 macs params \
+    --results_path resnet50_linasunsga3_acc_macs_params.csv \
+    --search_tactic evolutionary \
+    --num_evals 500 \
+    --search_algo unsga3
+```
+
+*Example 3b.* NAS process for the OFA MobileNetV3-w1.0 super-network that optimizes for ImageNet Top-1 accuracy *and* model size (parameters) *and* multiply-and-accumulates (MACs) using a linas+unsga3 approach.
+
+```bash
+python run_search.py \
+    --supernet ofa_mbv3_d234_e346_k357_w1.0 \
+    --optimization_metrics accuracy_top1 macs params \
+    --measurements accuracy_top1 macs params \
+    --results_path mbnv3w10_linasunsga3_acc_macs_params.csv \
+    --search_tactic linas \
+    --num_evals 500 \
+    --search_algo unsga3
+```
+
+An example of the search results for a Multi-Objective search using both LINAS+NSGA-II and standard NSGA-II algorithms will yield results in the following format.
+![DyNAS-T Results](https://github.com/IntelLabs/DyNAS-T/blob/main/docs/images/search_results.png?raw=true)
+
+### Distributed Search
+
+Search can be performed with multiple workers using the `MPI` / `torch.distributed` library. Currently this functionality is implemented within separate search tactics, namely `LINASDistributed` (`--search_tactic linas_dist`) and `RandomSearchDistributed` (`--search_tactic random_dist`).
+
+> Note: `torch.distributed`, unless explicitly specified, uses `OMP_NUM_THREADS=1` which may result in slow evaluation time. Good practice is to explicitly set `OMP_NUM_THREADS`  to `(total_core_count)/(num_workers)`.
+
+*Example 4.* Distributed NAS process with two OpenMPI workers for the OFA MobileNetV3-w1.0 super-network that optimizes for ImageNet Top-1 accuracy *and* model size (parameters)
+
+```bash
+OMP_NUM_THREADS=28 mpirun \
+    --report-bindings \
+    -x MASTER_ADDR=127.0.0.1 \
+    -x MASTER_PORT=1234 \
+    -np 2 \
+    -bind-to socket \
+    -map-by socket \
+    python run_search.py \
+        --supernet ofa_mbv3_d234_e346_k357_w1.0 \
+         --optimization_metrics accuracy_top1 macs \
+        --results_path results.csv \
+        --search_tactic linas_dist \
+        --population 50 \
+        --num_evals 250
+```
+
+## References
+
+[1] Cai, H., Gan, C., & Han, S. (2020). Once for All: Train One Network and Specialize it for Efficient Deployment. ArXiv, abs/1908.09791.
+
+[2] K. Deb, A. Pratap, S. Agarwal and T. Meyarivan, "A fast and elitist multiobjective genetic algorithm: NSGA-II," in IEEE Transactions on Evolutionary Computation, vol. 6, no. 2, pp. 182-197, April 2002, doi: 10.1109/4235.996017.
+
+[3] Cummings, D., Sarah, A., Sridhar, S.N., Szankin, M., Muñoz, J.P., & Sundaresan, S. (2022). A Hardware-Aware Framework for Accelerating Neural Architecture Search Across Modalities. ArXiv, abs/2205.10358.
+
+## Legal Disclaimer and Notices
+
+> This “research quality code”  is for Non-Commercial purposes provided by Intel “As Is” without any express or implied warranty of any kind. Please see the dataset's applicable license for terms and conditions. Intel does not own the rights to this data set and does not confer any rights to it. Intel does not warrant or assume responsibility for the accuracy or completeness of any information, text, graphics, links or other items within the code. A thorough security review has not been performed on this code. Additionally, this repository may contain components that are out of date or contain known security vulnerabilities.
+
+> ImageNet: Please see the dataset's applicable license for terms and conditions. Intel does not own the rights to this data set and does not confer any rights to it.