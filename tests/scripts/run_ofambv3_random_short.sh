#!/usr/bin/env bash

source $( dirname -- "$0"; )/config.sh

time ${RUN_COMMAND} \
        --results_path ${RESULTS_PATH}/results_ofambv3_random_short.csv \
        --supernet ofa_mbv3_d234_e346_k357_w1.0 \
        --dataset_path  ${DATASET_IMAGENET_PATH} \
        --search_tactic random \
        --population ${SHORT_RANDOM_POPULATION} \
<<<<<<< HEAD
        --test_size ${SHORT_RANDOM_TEST_SIZE} \
        --batch_size ${BATCH_SIZE} \
=======
        --test_fraction ${SHORT_RANDOM_IMAGENET_TEST_FRACTION} \
>>>>>>> 021cc75f
        --seed ${SEED} \
        --measurements macs accuracy_top1 \
        --num_evals ${SHORT_RANDOM_POPULATION} \
        --device ${DEVICE}<|MERGE_RESOLUTION|>--- conflicted
+++ resolved
@@ -8,12 +8,8 @@
         --dataset_path  ${DATASET_IMAGENET_PATH} \
         --search_tactic random \
         --population ${SHORT_RANDOM_POPULATION} \
-<<<<<<< HEAD
-        --test_size ${SHORT_RANDOM_TEST_SIZE} \
         --batch_size ${BATCH_SIZE} \
-=======
         --test_fraction ${SHORT_RANDOM_IMAGENET_TEST_FRACTION} \
->>>>>>> 021cc75f
         --seed ${SEED} \
         --measurements macs accuracy_top1 \
         --num_evals ${SHORT_RANDOM_POPULATION} \
