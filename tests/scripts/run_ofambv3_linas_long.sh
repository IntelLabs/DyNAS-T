--- conflicted
+++ resolved
@@ -3,11 +3,7 @@
 source $( dirname -- "$0"; )/config.sh
 
 time ${RUN_COMMAND} \
-<<<<<<< HEAD
-        --results_path ${RESULTS_PATH}/results_ofambv3_random_long.csv \
-=======
         --results_path ${RESULTS_PATH}/results_ofambv3_linas_long.csv \
->>>>>>> 4d719412
         --supernet ofa_mbv3_d234_e346_k357_w1.0 \
         --dataset_path  ${DATASET_IMAGENET_PATH} \
         --search_tactic linas \
