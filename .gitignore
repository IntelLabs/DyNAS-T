.DS_Store

# Custom .gitignore entries:
.idea/
*.pb
*.json
*.pkl
log_dir/
events.out.tfevents.*

# Created by .ignore support plugin (hsz.mobi)
### Python template
# Byte-compiled / optimized / DLL files
__pycache__/
*.py[cod]
*$py.class

# C extensions
*.so

# Distribution / packaging
.Python
build/
develop-eggs/
dist/
downloads/
eggs/
.eggs/
lib/
lib64/
parts/
sdist/
var/
wheels/
*.egg-info/
.installed.cfg
*.egg
MANIFEST

# PyInstaller
#  Usually these files are written by a python script from a template
#  before PyInstaller builds the exe, so as to inject date/other infos into it.
*.manifest
*.spec

# Installer logs
pip-log.txt
pip-delete-this-directory.txt

# Unit test / coverage reports
htmlcov/
.tox/
.coverage
.coverage.*
.cache
nosetests.xml
coverage.xml
*.cover
.hypothesis/
.pytest_cache/

# Translations
*.mo
*.pot

# Django stuff:
*.log
local_settings.py
db.sqlite3

# Flask stuff:
instance/
.webassets-cache

# Scrapy stuff:
.scrapy

# Sphinx documentation
docs/_build/

# PyBuilder
target/

# Jupyter Notebook
.ipynb_checkpoints

# pyenv
.python-version

# celery beat schedule file
celerybeat-schedule

# SageMath parsed files
*.sage.py

# Environments
.env
.venv
env/
venv/
ENV/
env.bak/
venv.bak/

# Spyder project settings
.spyderproject
.spyproject

# Rope project settings
.ropeproject

# mkdocs documentation
/site

# mypy
.mypy_cache/

*.csv
.torch/
*.pth
*.tar.gz
*.meta
cifar10/
coverity_tmp/
<<<<<<< HEAD
data/
=======
*.png
>>>>>>> 34b273b5
<|MERGE_RESOLUTION|>--- conflicted
+++ resolved
@@ -122,8 +122,5 @@
 *.meta
 cifar10/
 coverity_tmp/
-<<<<<<< HEAD
 data/
-=======
-*.png
->>>>>>> 34b273b5
+*.png