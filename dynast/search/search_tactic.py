# Copyright (c) 2022 Intel Corporation
#
# Licensed under the Apache License, Version 2.0 (the "License");
# you may not use this file except in compliance with the License.
# You may obtain a copy of the License at
#
#   http://www.apache.org/licenses/LICENSE-2.0
#
# Unless required by applicable law or agreed to in writing, software
# distributed under the License is distributed on an "AS IS" BASIS,
# WITHOUT WARRANTIES OR CONDITIONS OF ANY KIND, either express or implied.
# See the License for the specific language governing permissions and
# limitations under the License.


import pandas as pd
import torch.distributed as dist

from dynast.predictors.predictor_manager import PredictorManager
from dynast.search.evolutionary import (
    EvolutionaryManager,
    EvolutionaryManyObjective,
    EvolutionaryMultiObjective,
    EvolutionarySingleObjective,
)
from dynast.supernetwork.image_classification.bootstrapnas.bootstrapnas_encoding import BootstrapNASEncoding
from dynast.supernetwork.image_classification.bootstrapnas.bootstrapnas_interface import BootstrapNASRunner
from dynast.supernetwork.image_classification.ofa.ofa_interface import OFARunner
from dynast.supernetwork.image_classification.vit.vit_interface import ViTRunner
from dynast.supernetwork.machine_translation.transformer_interface import TransformerLTRunner
from dynast.supernetwork.supernetwork_registry import *
from dynast.supernetwork.text_classification.bert_interface import BertSST2Runner
from dynast.utils import LazyImport, log, split_list
from dynast.utils.distributed import get_distributed_vars, get_worker_results_path, is_main_process

QuantizedOFARunner = LazyImport(
    'dynast.supernetwork.image_classification.ofa_quantization.quantization_interface.QuantizedOFARunner'
)


class NASBaseConfig:
    """Base class that supports the various search tactics such as LINAS and Evolutionary"""

    def __init__(
        self,
        dataset_path: str = None,
        supernet: str = 'ofa_mbv3_d234_e346_k357_w1.0',
        optimization_metrics: list = ['latency', 'accuracy_top1'],
        measurements: list = ['latency', 'macs', 'params', 'accuracy_top1'],
        num_evals: int = 1000,
        results_path: str = 'results.csv',
        seed: int = 42,
        population: int = 50,
        batch_size: int = 128,
        eval_batch_size: int = 128,
        verbose: bool = False,
        search_algo: str = 'nsga2',
        supernet_ckpt_path: str = None,
        device: str = 'cpu',
        test_fraction: float = 1.0,
        mp_calibration_samples: int = 100,
        dataloader_workers: int = 4,
        metric_eval_fns: dict = None,
        **kwargs,
    ):
        """Params:

        - dataset_path - (str) Path to the dataset needed by the supernetwork runner (e.g., ImageNet is used by OFA)
        - supernet - (str) Super-network name
        - optimization_metrics - (list) List of user-defined optimization metrics that are associated with the supernetwork.
        - measurements - (list) List of metrics that will be measure during sub-network evaluation.
        - num_evals - (int) Number of evaluations to perform during search.
        - search_algo - (str) LINAS low-fidelity search algorithm for the inner optimization loop.
        - population - (int) Population size for each iteration.
        - seed - (int) Random seed.
        - batch_size - (int) Batch size for latency measurement, has a significant impact on latency.
        - mp_calibration_samples - (int) How many samples to use to calibrate the mixed precision model.
        """
        # TODO(macsz) Update docstring above.

        self.dataset_path = dataset_path
        self.supernet = supernet
        self.optimization_metrics = optimization_metrics
        self.measurements = measurements
        self.num_evals = num_evals
        self.results_path = results_path
        self.seed = seed
        self.population = population
        self.batch_size = batch_size
        self.eval_batch_size = eval_batch_size
        self.verbose = verbose
        self.search_algo = search_algo
        self.supernet_ckpt_path = supernet_ckpt_path
        self.device = device
        self.mp_calibration_samples = mp_calibration_samples
        self.dataloader_workers = dataloader_workers
        self.test_fraction = test_fraction
        self.metric_eval_fns = metric_eval_fns

        self.bootstrapnas_supernetwork = kwargs.get('bootstrapnas_supernetwork', None)

        self.verify_measurement_types()
        self.format_csv_header()
        self.init_supernet()

        if kwargs:
            log.debug('Passed unused parameters: {}'.format(kwargs))

    def verify_measurement_types(self):
        # Remove duplicates
        self.optimization_metrics = list(set(self.optimization_metrics))
        self.num_objectives = len(self.optimization_metrics)  # TODO(macsz) Can be a getter
        self.measurements = list(set(self.measurements))

        # Check that measurements counts are correct
        if self.num_objectives > 3 or self.num_objectives < 1:
            log.error('Incorrect number of optimization objectives specified. Must be 1, 2, or 3.')

        # Verify that supernetwork and metrics are valid
        if self.supernet in SUPERNET_TYPE['image_classification']:
            valid_metrics = ['accuracy_top1', 'macs', 'latency', 'params']
            for metric in self.optimization_metrics:
                if metric not in valid_metrics:
                    log.error(f'Invalid metric(s) specified: {metric}. Choose from {valid_metrics}')
                elif metric in valid_metrics and metric not in self.measurements:
                    self.measurements.append(metric)

            for metric in self.measurements:
                if metric not in valid_metrics:
                    self.measurements.remove(metric)

        elif self.supernet in SUPERNET_TYPE['machine_translation']:
            # TODO(macsz,sharathns93) Fix
            pass

        elif self.supernet in SUPERNET_TYPE['text_classification']:
            # TODO(macsz,sharathns93) Fix
            pass

        elif self.supernet in SUPERNET_TYPE['recommendation']:
            pass

        else:
            log.error(f'Invalid supernet specified. Choose from the following: {SUPERNET_TYPE}')

    def format_csv_header(self):
        self.csv_header = get_csv_header(self.supernet)

        log.info(f'Results csv file header ordering will be: {self.csv_header}')

    def init_supernet(self):
        # Initializes the super-network manager
        if self.bootstrapnas_supernetwork:
            param_dict = self.bootstrapnas_supernetwork.get_search_space()
        else:
            param_dict = SUPERNET_PARAMETERS[self.supernet]
        self.supernet_manager = SUPERNET_ENCODING[self.supernet](param_dict=param_dict, seed=self.seed)

    def _init_search(self):
        if self.supernet in [
            'ofa_resnet50',
            'ofa_mbv3_d234_e346_k357_w1.0',
            'ofa_mbv3_d234_e346_k357_w1.2',
            'ofa_proxyless_d234_e346_k357_w1.3',
        ]:
            self.runner_validate = OFARunner(
                supernet=self.supernet,
                dataset_path=self.dataset_path,
                batch_size=self.batch_size,
                eval_batch_size=self.eval_batch_size,
                device=self.device,
                dataloader_workers=self.dataloader_workers,
                test_fraction=self.test_fraction,
            )
        elif self.supernet == 'transformer_lt_wmt_en_de':
            # TODO(macsz) Add `test_fraction`
            # TODO(macsz) Add `eval_batch_size`
            self.runner_validate = TransformerLTRunner(
                supernet=self.supernet,
                dataset_path=self.dataset_path,
                batch_size=self.batch_size,
                checkpoint_path=self.supernet_ckpt_path,
            )
        elif self.supernet == 'bert_base_sst2':
            # TODO(macsz) Add `test_fraction`
            # TODO(macsz) Add `eval_batch_size`
            self.runner_validate = BertSST2Runner(
                supernet=self.supernet,
                dataset_path=self.dataset_path,
                batch_size=self.batch_size,
                checkpoint_path=self.supernet_ckpt_path,
                device=self.device,
            )
        elif self.supernet == 'vit_base_imagenet':
            self.runner_validate = ViTRunner(
                supernet=self.supernet,
                dataset_path=self.dataset_path,
                batch_size=self.batch_size,
                eval_batch_size=self.eval_batch_size,
                checkpoint_path=self.supernet_ckpt_path,
                device=self.device,
                test_fraction=self.test_fraction,
            )
        elif 'bootstrapnas' in self.supernet:
            self.runner_validate = BootstrapNASRunner(
                bootstrapnas_supernetwork=self.bootstrapnas_supernetwork,
                supernet=self.supernet,
                dataset_path=self.dataset_path,
                batch_size=self.batch_size,
                eval_batch_size=self.eval_batch_size,
                device=self.device,
                metric_eval_fns=self.metric_eval_fns,
            )
        elif self.supernet == 'inc_quantization_ofa_resnet50':
            self.runner_validate = QuantizedOFARunner(
                supernet=self.supernet,
                dataset_path=self.dataset_path,
                batch_size=self.batch_size,
                eval_batch_size=self.eval_batch_size,
                device=self.device,
                dataloader_workers=self.dataloader_workers,
                test_fraction=self.test_fraction,
                mp_calibration_samples=self.mp_calibration_samples,
            )
        else:
            log.error(f'Missing interface and runner for supernet: {self.supernet}!')
            raise NotImplementedError

        # Setup validation interface
        self.validation_interface = EVALUATION_INTERFACE[self.supernet](
            evaluator=self.runner_validate,
            manager=self.supernet_manager,
            optimization_metrics=self.optimization_metrics,
            measurements=self.measurements,
            csv_path=self.results_path,
        )

        # Clear csv file if one exists
        self.validation_interface.format_csv(self.csv_header)

    def get_best_configs(self, sort_by: str = None, ascending: bool = False, limit: int = None):
        """Returns the best sub-networks.

        Number of returned networks is controlled by the `limit` parameter. If it's not set, then
        `self.population` is used instead.
        """
        limit = self.population if limit is None else limit
        df = pd.read_csv(self.results_path).tail(limit)

        if self.csv_header is not None:
            df.columns = self.csv_header

        if sort_by is not None:
            df = df.sort_values(by=sort_by, ascending=ascending)

        if 'bootstrapnas' in self.supernet:
            df['Sub-network'] = df['Sub-network'].apply(BootstrapNASEncoding.convert_subnet_config_to_bootstrapnas)
        return df


class LINAS(NASBaseConfig):
    """The LINAS algorithm is a bi-objective optimization approach that explores the sub-networks
    optimization space by iteratively training predictors and using evolutionary algorithms to
    suggest new canditates.
    """

    def __init__(
        self,
        supernet: str,
        optimization_metrics: list,
        measurements: list,
        num_evals: int,
        results_path: str,
        dataset_path: str = None,
        verbose: bool = False,
        search_algo: str = 'nsga2',
        population: int = 50,
        seed: int = 42,
        batch_size: int = 128,
        eval_batch_size: int = 128,
        supernet_ckpt_path: str = None,
        device: str = 'cpu',
        test_fraction: float = 1.0,
        mp_calibration_samples: int = 100,
        dataloader_workers: int = 4,
        metric_eval_fns: dict = None,
        **kwargs,
    ):
        """Params:

        - dataset_path - (str) Path to the dataset needed by the supernetwork runner (e.g., ImageNet is used by OFA)
        - supernet - (str) Super-network name
        - optimization_metrics - (list) List of user-defined optimization metrics that are associated with the supernetwork.
        - measurements - (list) List of metrics that will be measure during sub-network evaluation.
        - num_evals - (int) Number of evaluations to perform during search.
        - search_algo - (str) LINAS low-fidelity search algorithm for the inner optimization loop.
        - population - (int) Population size for each iteration.
        - seed - (int) Random seed.
        - batch_size - (int) Batch size for latency measurement, has a significant impact on latency.
        """
        # TODO(macsz) Update docstring above.
        super().__init__(
            dataset_path=dataset_path,
            supernet=supernet,
            optimization_metrics=optimization_metrics,
            measurements=measurements,
            num_evals=num_evals,
            results_path=results_path,
            seed=seed,
            population=population,
            batch_size=batch_size,
            eval_batch_size=eval_batch_size,
            verbose=verbose,
            search_algo=search_algo,
            supernet_ckpt_path=supernet_ckpt_path,
            device=device,
            test_fraction=test_fraction,
            mp_calibration_samples=mp_calibration_samples,
            dataloader_workers=dataloader_workers,
            metric_eval_fns=metric_eval_fns,
            **kwargs,
        )

    def train_predictors(self, results_path: str = None):
        """Handles the training of predictors for the LINAS inner-loop based on the
        user-defined optimization metrics.

        If `results_path` is not set, the `self.results_path` will be used instead.
        """

        # Store predictor objects by objective name in a dictionary
        self.predictor_dict = dict()

        # Create/train a predictor for each objective
        for objective in SUPERNET_METRICS[self.supernet]:
            log.debug(
                f'objective: {objective}; optimization metrics: {self.optimization_metrics}; supernet metrics: {SUPERNET_METRICS[self.supernet]};'
            )

            if objective in self.optimization_metrics:
                objective_predictor = PredictorManager(
                    objective_name=objective,
                    results_path=results_path if results_path else self.results_path,
                    supernet_manager=self.supernet_manager,
                    column_names=SUPERNET_METRICS[self.supernet],
                )
                log.info(f'Training {objective} predictor.')
                predictor = objective_predictor.train_predictor()
                log.info(f'Updated self.predictor_dict[{objective}].')
                self.predictor_dict[objective] = predictor
            else:
                self.predictor_dict[objective] = None

    def search(self):
        """Runs the LINAS search"""

        self._init_search()

        # Randomly sample search space for initial population
        latest_population = [self.supernet_manager.random_sample() for _ in range(self.population)]

        # Start Lightweight Iterative Neural Architecture Search (LINAS)
        num_loops = round(self.num_evals / self.population)
        for loop in range(num_loops):
            log.info('Starting LINAS loop {} of {}.'.format(loop + 1, num_loops))

            # High-Fidelity Validation measurements
            for _, individual in enumerate(latest_population):
                log.info(f'Evaluating subnetwork {_+1}/{self.population} in loop {loop+1} of {num_loops}')
                self.validation_interface.eval_subnet(individual)

            # Inner-loop Low-Fidelity Predictor Runner, need to re-instantiate every loop
            self.train_predictors()

            if self.supernet in [
                'ofa_resnet50',
                'ofa_mbv3_d234_e346_k357_w1.0',
                'ofa_mbv3_d234_e346_k357_w1.2',
                'ofa_proxyless_d234_e346_k357_w1.3',
            ]:
                runner_predict = OFARunner(
                    supernet=self.supernet,
                    latency_predictor=self.predictor_dict['latency'],
                    macs_predictor=self.predictor_dict['macs'],
                    params_predictor=self.predictor_dict['params'],
                    acc_predictor=self.predictor_dict['accuracy_top1'],
                    dataset_path=self.dataset_path,
                    device=self.device,
                    dataloader_workers=self.dataloader_workers,
                    test_fraction=self.test_fraction,
                )
            elif self.supernet == 'transformer_lt_wmt_en_de':
                runner_predict = TransformerLTRunner(
                    supernet=self.supernet,
                    latency_predictor=self.predictor_dict['latency'],
                    macs_predictor=self.predictor_dict['macs'],
                    params_predictor=self.predictor_dict['params'],
                    acc_predictor=self.predictor_dict['bleu'],
                    dataset_path=self.dataset_path,
                    checkpoint_path=self.supernet_ckpt_path,
                )

            elif self.supernet == 'bert_base_sst2':
                runner_predict = BertSST2Runner(
                    supernet=self.supernet,
                    latency_predictor=self.predictor_dict['latency'],
                    macs_predictor=self.predictor_dict['macs'],
                    params_predictor=self.predictor_dict['params'],
                    acc_predictor=self.predictor_dict['accuracy_sst2'],
                    dataset_path=self.dataset_path,
                    checkpoint_path=self.supernet_ckpt_path,
                    device=self.device,
                )
<<<<<<< HEAD
            elif self.supernet == 'vit_base_imagenet':
                runner_predict = ViTRunner(
                    supernet=self.supernet,
                    latency_predictor=self.predictor_dict['latency'],
                    macs_predictor=self.predictor_dict['macs'],
                    params_predictor=self.predictor_dict['params'],
                    acc_predictor=self.predictor_dict['accuracy_top1'],
                    dataset_path=self.dataset_path,
                    checkpoint_path=self.supernet_ckpt_path,
                    batch_size=self.batch_size,
                    device=self.device,
                )
=======

            elif self.supernet == 'inc_quantization_ofa_resnet50':
                runner_predict = QuantizedOFARunner(
                    supernet=self.supernet,
                    latency_predictor=self.predictor_dict['latency'],
                    model_size_predictor=self.predictor_dict['model_size'],
                    params_predictor=self.predictor_dict['params'],
                    acc_predictor=self.predictor_dict['accuracy_top1'],
                    dataset_path=self.dataset_path,
                    device=self.device,
                    dataloader_workers=self.dataloader_workers,
                    test_fraction=self.test_fraction,
                )

>>>>>>> aff7319b
            elif 'bootstrapnas' in self.supernet:
                runner_predict = BootstrapNASRunner(
                    bootstrapnas_supernetwork=self.bootstrapnas_supernetwork,
                    supernet=self.supernet,
                    latency_predictor=self.predictor_dict['latency'],
                    macs_predictor=self.predictor_dict['macs'],
                    params_predictor=self.predictor_dict['params'],
                    acc_predictor=self.predictor_dict['accuracy_top1'],
                    dataset_path=self.dataset_path,
                    batch_size=self.batch_size,
                    device=self.device,
                )
            else:
                raise NotImplementedError
            # Setup validation interface
            prediction_interface = EVALUATION_INTERFACE[self.supernet](
                evaluator=runner_predict,
                manager=self.supernet_manager,
                optimization_metrics=self.optimization_metrics,
                measurements=self.measurements,
                csv_path=None,
                predictor_mode=True,
            )

            if self.num_objectives == 1:
                problem = EvolutionarySingleObjective(
                    evaluation_interface=prediction_interface,
                    param_count=self.supernet_manager.param_count,
                    param_upperbound=self.supernet_manager.param_upperbound,
                )
                if self.search_algo == 'cmaes':
                    search_manager = EvolutionaryManager(
                        algorithm='cmaes',
                        seed=self.seed,
                        n_obj=self.num_objectives,
                        verbose=self.verbose,
                    )
                    search_manager.configure_cmaes(num_evals=LINAS_INNERLOOP_EVALS[self.supernet])
                else:
                    search_manager = EvolutionaryManager(
                        algorithm='ga',
                        seed=self.seed,
                        n_obj=self.num_objectives,
                        verbose=self.verbose,
                    )
                    search_manager.configure_ga(
                        population=self.population,
                        num_evals=LINAS_INNERLOOP_EVALS[self.supernet],
                    )
            elif self.num_objectives == 2:
                problem = EvolutionaryMultiObjective(
                    evaluation_interface=prediction_interface,
                    param_count=self.supernet_manager.param_count,
                    param_upperbound=self.supernet_manager.param_upperbound,
                )
                if self.search_algo == 'age':
                    search_manager = EvolutionaryManager(
                        algorithm='age',
                        seed=self.seed,
                        n_obj=self.num_objectives,
                        verbose=self.verbose,
                    )
                    search_manager.configure_age(
                        population=self.population, num_evals=LINAS_INNERLOOP_EVALS[self.supernet]
                    )
                else:
                    search_manager = EvolutionaryManager(
                        algorithm='nsga2',
                        seed=self.seed,
                        n_obj=self.num_objectives,
                        verbose=self.verbose,
                    )
                    search_manager.configure_nsga2(
                        population=self.population, num_evals=LINAS_INNERLOOP_EVALS[self.supernet]
                    )
            elif self.num_objectives == 3:
                problem = EvolutionaryManyObjective(
                    evaluation_interface=prediction_interface,
                    param_count=self.supernet_manager.param_count,
                    param_upperbound=self.supernet_manager.param_upperbound,
                )
                if self.search_algo == 'ctaea':
                    search_manager = EvolutionaryManager(
                        algorithm='ctaea',
                        seed=self.seed,
                        n_obj=self.num_objectives,
                        verbose=self.verbose,
                    )
                    search_manager.configure_ctaea(num_evals=LINAS_INNERLOOP_EVALS[self.supernet])
                elif self.search_algo == 'moead':
                    search_manager = EvolutionaryManager(
                        algorithm='moead',
                        seed=self.seed,
                        n_obj=self.num_objectives,
                        verbose=self.verbose,
                    )
                    search_manager.configure_moead(num_evals=LINAS_INNERLOOP_EVALS[self.supernet])
                else:
                    search_manager = EvolutionaryManager(
                        algorithm='unsga3',
                        seed=self.seed,
                        n_obj=self.num_objectives,
                        verbose=self.verbose,
                    )
                    search_manager.configure_unsga3(
                        population=self.population, num_evals=LINAS_INNERLOOP_EVALS[self.supernet]
                    )
            else:
                log.error('Number of objectives not supported. Update optimization_metrics!')

            results = search_manager.run_search(problem)

            latest_population = results.pop.get('X')

        log.info("Validated model architectures in file: {}".format(self.results_path))

        output = list()
        for individual in latest_population:
            param_individual = self.supernet_manager.translate2param(individual)
            if 'bootstrapnas' in self.supernet:
                param_individual = BootstrapNASEncoding.convert_subnet_config_to_bootstrapnas(param_individual)
            output.append(param_individual)

        return output


class Evolutionary(NASBaseConfig):
    def __init__(
        self,
        supernet,
        optimization_metrics,
        measurements,
        num_evals,
        results_path,
        dataset_path: str = None,
        seed=42,
        population=50,
        batch_size: int = 128,
        eval_batch_size: int = 128,
        verbose=False,
        search_algo='nsga2',
        supernet_ckpt_path=None,
        test_fraction: float = 1.0,
        mp_calibration_samples: int = 100,
        dataloader_workers: int = 4,
        device: str = 'cpu',
        **kwargs,
    ):
        super().__init__(
            dataset_path=dataset_path,
            supernet=supernet,
            optimization_metrics=optimization_metrics,
            measurements=measurements,
            num_evals=num_evals,
            results_path=results_path,
            seed=seed,
            population=population,
            batch_size=batch_size,
            eval_batch_size=eval_batch_size,
            verbose=verbose,
            search_algo=search_algo,
            supernet_ckpt_path=supernet_ckpt_path,
            device=device,
            test_fraction=test_fraction,
            mp_calibration_samples=mp_calibration_samples,
            dataloader_workers=dataloader_workers,
            **kwargs,
        )

    def search(self):
        self._init_search()

        # Following sets up the algorithm based on number of objectives
        # Could be refractored at the expense of readability
        if self.num_objectives == 1:
            problem = EvolutionarySingleObjective(
                evaluation_interface=self.validation_interface,
                param_count=self.supernet_manager.param_count,
                param_upperbound=self.supernet_manager.param_upperbound,
            )
            if self.search_algo == 'cmaes':
                search_manager = EvolutionaryManager(
                    algorithm='cmaes',
                    seed=self.seed,
                    n_obj=self.num_objectives,
                    verbose=self.verbose,
                )
                search_manager.configure_cmaes(num_evals=self.num_evals)
            else:
                search_manager = EvolutionaryManager(
                    algorithm='ga',
                    seed=self.seed,
                    n_obj=self.num_objectives,
                    verbose=self.verbose,
                )
                search_manager.configure_ga(population=self.population, num_evals=self.num_evals)
        elif self.num_objectives == 2:
            problem = EvolutionaryMultiObjective(
                evaluation_interface=self.validation_interface,
                param_count=self.supernet_manager.param_count,
                param_upperbound=self.supernet_manager.param_upperbound,
            )
            if self.search_algo == 'age':
                search_manager = EvolutionaryManager(
                    algorithm='age',
                    seed=self.seed,
                    n_obj=self.num_objectives,
                    verbose=self.verbose,
                )
                search_manager.configure_age(population=self.population, num_evals=self.num_evals)
            else:
                search_manager = EvolutionaryManager(
                    algorithm='nsga2',
                    seed=self.seed,
                    n_obj=self.num_objectives,
                    verbose=self.verbose,
                )
                search_manager.configure_nsga2(population=self.population, num_evals=self.num_evals)
        elif self.num_objectives == 3:
            problem = EvolutionaryManyObjective(
                evaluation_interface=self.validation_interface,
                param_count=self.supernet_manager.param_count,
                param_upperbound=self.supernet_manager.param_upperbound,
            )
            if self.search_algo == 'ctaea':
                search_manager = EvolutionaryManager(
                    algorithm='ctaea',
                    seed=self.seed,
                    n_obj=self.num_objectives,
                    verbose=self.verbose,
                )
                search_manager.configure_ctaea(num_evals=self.num_evals)
            elif self.search_algo == 'moead':
                search_manager = EvolutionaryManager(
                    algorithm='moead',
                    seed=self.seed,
                    n_obj=self.num_objectives,
                    verbose=self.verbose,
                )
                search_manager.configure_moead(num_evals=self.num_evals)
            else:
                search_manager = EvolutionaryManager(
                    algorithm='unsga3',
                    seed=self.seed,
                    n_obj=self.num_objectives,
                    verbose=self.verbose,
                )
                search_manager.configure_unsga3(population=self.population, num_evals=self.num_evals)
        else:
            log.error('Number of objectives not supported. Update optimization_metrics!')

        results = search_manager.run_search(problem)

        latest_population = results.pop.get('X')

        log.info("Validated model architectures in file: {}".format(self.results_path))

        output = list()
        for individual in latest_population:
            param_individual = self.supernet_manager.translate2param(individual)
            if 'bootstrapnas' in self.supernet:
                param_individual = BootstrapNASEncoding.convert_subnet_config_to_bootstrapnas(param_individual)
            output.append(param_individual)

        return output


class RandomSearch(NASBaseConfig):
    def __init__(
        self,
        supernet,
        optimization_metrics,
        measurements,
        num_evals,
        results_path,
        dataset_path: str = None,
        seed=42,
        population=50,
        batch_size: int = 128,
        eval_batch_size: int = 128,
        verbose=False,
        search_algo='nsga2',
        supernet_ckpt_path: str = None,
        device: str = 'cpu',
        test_fraction: float = 1.0,
        mp_calibration_samples: int = 100,
        dataloader_workers: int = 4,
        metric_eval_fns: dict = None,
        **kwargs,
    ):
        super().__init__(
            dataset_path=dataset_path,
            supernet=supernet,
            optimization_metrics=optimization_metrics,
            measurements=measurements,
            num_evals=num_evals,
            results_path=results_path,
            seed=seed,
            population=population,
            batch_size=batch_size,
            eval_batch_size=eval_batch_size,
            verbose=verbose,
            search_algo=search_algo,
            supernet_ckpt_path=supernet_ckpt_path,
            device=device,
            test_fraction=test_fraction,
            mp_calibration_samples=mp_calibration_samples,
            dataloader_workers=dataloader_workers,
            metric_eval_fns=metric_eval_fns,
            **kwargs,
        )

    def search(self):
        self._init_search()

        # Randomly sample search space for initial population
        latest_population = [self.supernet_manager.random_sample() for _ in range(self.population)]

        # High-Fidelity Validation measurements
        for _, individual in enumerate(latest_population):
            log.info(f'Evaluating subnetwork {_+1}/{self.population}')
            self.validation_interface.eval_subnet(individual)

        output = list()
        for individual in latest_population:
            param_individual = self.supernet_manager.translate2param(individual)
            if 'bootstrapnas' in self.supernet:
                param_individual = BootstrapNASEncoding.convert_subnet_config_to_bootstrapnas(param_individual)
            output.append(param_individual)

        return output


class LINASDistributed(LINAS):
    def __init__(
        self,
        supernet: str,
        optimization_metrics: list,
        measurements: list,
        num_evals: int,
        results_path: str,
        dataset_path: str = None,
        verbose: bool = False,
        search_algo: str = 'nsga2',
        population: int = 50,
        seed: int = 42,
        batch_size: int = 128,
        eval_batch_size: int = 128,
        supernet_ckpt_path: str = None,
        device: str = 'cpu',
        test_fraction: float = 1.0,
        mp_calibration_samples: int = 100,
        dataloader_workers: int = 4,
        **kwargs,
    ):
        self.main_results_path = results_path
        LOCAL_RANK, WORLD_RANK, WORLD_SIZE, DIST_METHOD = get_distributed_vars()
        results_path = get_worker_results_path(results_path, WORLD_RANK)

        super().__init__(
            dataset_path=dataset_path,
            supernet=supernet,
            optimization_metrics=optimization_metrics,
            measurements=measurements,
            num_evals=num_evals,
            results_path=results_path,
            seed=seed,
            population=population,
            batch_size=batch_size,
            eval_batch_size=eval_batch_size,
            verbose=verbose,
            search_algo=search_algo,
            supernet_ckpt_path=supernet_ckpt_path,
            device=device,
            test_fraction=test_fraction,
            mp_calibration_samples=mp_calibration_samples,
            dataloader_workers=dataloader_workers,
        )

    def search(self):
        """Runs the LINAS search"""

        self._init_search()

        LOCAL_RANK, WORLD_RANK, WORLD_SIZE, DIST_METHOD = get_distributed_vars()

        # START - Initial population
        if is_main_process():
            log.info('Creating data')
            # Randomly sample search space for initial population
            latest_population = [self.supernet_manager.random_sample() for _ in range(self.population)]
            data = split_list(latest_population, WORLD_SIZE)
        else:
            data = [None for _ in range(WORLD_SIZE)]

        output_list = [None]
        dist.scatter_object_list(output_list, data, src=0)

        latest_population = output_list[0]

        # END - Initial population

        # Start Lightweight Iterative Neural Architecture Search (LINAS)
        num_loops = round(self.num_evals / self.population)
        for loop in range(num_loops):
            log.info('Starting LINAS loop {} of {}.'.format(loop + 1, num_loops))

            # High-Fidelity Validation measurements
            for _, individual in enumerate(latest_population):
                log.info(
                    f'Evaluating subnetwork {_+1}/{len(latest_population)} [{self.population}] in loop {loop+1} of {num_loops}'
                )
                results = self.validation_interface.eval_subnet(individual)

            # This will act as `dist.barrier()`; plus, we get results paths from all workers.
            data = {
                'from': WORLD_RANK,
                'results_path': self.results_path,
            }

            outputs = [None for _ in range(WORLD_SIZE)]
            dist.all_gather_object(outputs, data)
            # Inner-loop Low-Fidelity Predictor Runner, need to re-instantiate every loop

            if is_main_process():
                worker_results_paths = [o['results_path'] for o in outputs]
                combined_csv = pd.concat([pd.read_csv(f) for f in worker_results_paths])
                combined_csv.to_csv(self.main_results_path, index=False)
                log.info(f'Saving combined results to {self.main_results_path}')

                self.train_predictors(results_path=self.main_results_path)

                if self.supernet in [
                    'ofa_resnet50',
                    'ofa_mbv3_d234_e346_k357_w1.0',
                    'ofa_mbv3_d234_e346_k357_w1.2',
                    'ofa_proxyless_d234_e346_k357_w1.3',
                ]:
                    runner_predict = OFARunner(
                        supernet=self.supernet,
                        latency_predictor=self.predictor_dict['latency'],
                        macs_predictor=self.predictor_dict['macs'],
                        params_predictor=self.predictor_dict['params'],
                        acc_predictor=self.predictor_dict['accuracy_top1'],
                        dataset_path=self.dataset_path,
                        device=self.device,
                        dataloader_workers=self.dataloader_workers,
                        test_fraction=self.test_fraction,
                    )
                elif self.supernet == 'transformer_lt_wmt_en_de':
                    runner_predict = TransformerLTRunner(
                        supernet=self.supernet,
                        latency_predictor=self.predictor_dict['latency'],
                        macs_predictor=self.predictor_dict['macs'],
                        params_predictor=self.predictor_dict['params'],
                        acc_predictor=self.predictor_dict['bleu'],
                        dataset_path=self.dataset_path,
                        checkpoint_path=self.supernet_ckpt_path,
                    )

                # Setup validation interface
                prediction_interface = EVALUATION_INTERFACE[self.supernet](
                    evaluator=runner_predict,
                    manager=self.supernet_manager,
                    optimization_metrics=self.optimization_metrics,
                    measurements=self.measurements,
                    csv_path=None,
                    predictor_mode=True,
                )

                if self.num_objectives == 1:
                    problem = EvolutionarySingleObjective(
                        evaluation_interface=prediction_interface,
                        param_count=self.supernet_manager.param_count,
                        param_upperbound=self.supernet_manager.param_upperbound,
                    )
                    if self.search_algo == 'cmaes':
                        search_manager = EvolutionaryManager(
                            algorithm='cmaes',
                            seed=self.seed,
                            n_obj=self.num_objectives,
                            verbose=self.verbose,
                        )
                        search_manager.configure_cmaes(num_evals=LINAS_INNERLOOP_EVALS[self.supernet])
                    else:
                        search_manager = EvolutionaryManager(
                            algorithm='ga',
                            seed=self.seed,
                            n_obj=self.num_objectives,
                            verbose=self.verbose,
                        )
                        search_manager.configure_ga(
                            population=self.population,
                            num_evals=LINAS_INNERLOOP_EVALS[self.supernet],
                        )
                elif self.num_objectives == 2:
                    problem = EvolutionaryMultiObjective(
                        evaluation_interface=prediction_interface,
                        param_count=self.supernet_manager.param_count,
                        param_upperbound=self.supernet_manager.param_upperbound,
                    )
                    if self.search_algo == 'age':
                        search_manager = EvolutionaryManager(
                            algorithm='age',
                            seed=self.seed,
                            n_obj=self.num_objectives,
                            verbose=self.verbose,
                        )
                        search_manager.configure_age(
                            population=self.population, num_evals=LINAS_INNERLOOP_EVALS[self.supernet]
                        )
                    else:
                        search_manager = EvolutionaryManager(
                            algorithm='nsga2',
                            seed=self.seed,
                            n_obj=self.num_objectives,
                            verbose=self.verbose,
                        )
                        search_manager.configure_nsga2(
                            population=self.population, num_evals=LINAS_INNERLOOP_EVALS[self.supernet]
                        )
                elif self.num_objectives == 3:
                    problem = EvolutionaryManyObjective(
                        evaluation_interface=prediction_interface,
                        param_count=self.supernet_manager.param_count,
                        param_upperbound=self.supernet_manager.param_upperbound,
                    )
                    if self.search_algo == 'ctaea':
                        search_manager = EvolutionaryManager(
                            algorithm='ctaea',
                            seed=self.seed,
                            n_obj=self.num_objectives,
                            verbose=self.verbose,
                        )
                        search_manager.configure_ctaea(num_evals=LINAS_INNERLOOP_EVALS[self.supernet])
                    elif self.search_algo == 'moead':
                        search_manager = EvolutionaryManager(
                            algorithm='moead',
                            seed=self.seed,
                            n_obj=self.num_objectives,
                            verbose=self.verbose,
                        )
                        search_manager.configure_moead(num_evals=LINAS_INNERLOOP_EVALS[self.supernet])
                    else:
                        search_manager = EvolutionaryManager(
                            algorithm='unsga3',
                            seed=self.seed,
                            n_obj=self.num_objectives,
                            verbose=self.verbose,
                        )
                        search_manager.configure_unsga3(
                            population=self.population, num_evals=LINAS_INNERLOOP_EVALS[self.supernet]
                        )
                else:
                    log.error('Number of objectives not supported. Update optimization_metrics!')

                results = search_manager.run_search(problem)

                latest_population = results.pop.get('X')

                data = split_list(latest_population, WORLD_SIZE)
            else:
                data = [None for _ in range(WORLD_SIZE)]

            output_list = [None]
            dist.scatter_object_list(output_list, data, src=0)

            latest_population = output_list[0]

        log.info("Validated model architectures in file: {}".format(self.results_path))

        output = list()
        for individual in latest_population:
            output.append(self.supernet_manager.translate2param(individual))
        return output


class RandomSearchDistributed(RandomSearch):
    def __init__(
        self,
        supernet,
        optimization_metrics,
        measurements,
        num_evals,
        results_path,
        dataset_path: str = None,
        seed=42,
        population=50,
        batch_size: int = 128,
        eval_batch_size: int = 128,
        verbose=False,
        search_algo='nsga2',
        supernet_ckpt_path: str = None,
        test_fraction: float = 1.0,
        mp_calibration_samples: int = 100,
        dataloader_workers: int = 4,
        **kwargs,
    ):
        self.main_results_path = results_path
        LOCAL_RANK, WORLD_RANK, WORLD_SIZE, DIST_METHOD = get_distributed_vars()
        results_path = get_worker_results_path(results_path, WORLD_RANK)

        super().__init__(
            dataset_path=dataset_path,
            supernet=supernet,
            optimization_metrics=optimization_metrics,
            measurements=measurements,
            num_evals=num_evals,
            results_path=results_path,
            seed=seed,
            population=population,
            batch_size=batch_size,
            eval_batch_size=eval_batch_size,
            verbose=verbose,
            search_algo=search_algo,
            supernet_ckpt_path=supernet_ckpt_path,
            test_fraction=test_fraction,
            mp_calibration_samples=mp_calibration_samples,
            dataloader_workers=dataloader_workers,
        )

    def search(self):
        self._init_search()

        LOCAL_RANK, WORLD_RANK, WORLD_SIZE, DIST_METHOD = get_distributed_vars()

        if is_main_process():
            log.info('Creating data')
            # Randomly sample search space for initial population
            latest_population = [self.supernet_manager.random_sample() for _ in range(self.population)]
            data = split_list(latest_population, WORLD_SIZE)
        else:
            data = [None for _ in range(WORLD_SIZE)]

        output_list = [None]
        dist.scatter_object_list(output_list, data, src=0)

        latest_population = output_list[0]

        # High-Fidelity Validation measurements
        for _, individual in enumerate(latest_population):
            log.info(f'Evaluating subnetwork {_+1}/{len(latest_population)} [{self.population}]')
            self.validation_interface.eval_subnet(individual)

        output = list()
        for individual in latest_population:
            output.append(self.supernet_manager.translate2param(individual))

        data = {
            'output': output,
            'from': WORLD_RANK,
            'results_path': self.results_path,
        }

        outputs = [None for _ in range(WORLD_SIZE)]
        dist.all_gather_object(outputs, data)

        if is_main_process():
            output = [o['output'] for o in outputs]

            worker_results_paths = [o['results_path'] for o in outputs]
            combined_csv = pd.concat([pd.read_csv(f) for f in worker_results_paths])
            combined_csv.to_csv(self.main_results_path, index=False)
            log.info(f'Saving combined results to {self.main_results_path}')
        return output<|MERGE_RESOLUTION|>--- conflicted
+++ resolved
@@ -411,7 +411,6 @@
                     checkpoint_path=self.supernet_ckpt_path,
                     device=self.device,
                 )
-<<<<<<< HEAD
             elif self.supernet == 'vit_base_imagenet':
                 runner_predict = ViTRunner(
                     supernet=self.supernet,
@@ -424,7 +423,6 @@
                     batch_size=self.batch_size,
                     device=self.device,
                 )
-=======
 
             elif self.supernet == 'inc_quantization_ofa_resnet50':
                 runner_predict = QuantizedOFARunner(
@@ -439,7 +437,6 @@
                     test_fraction=self.test_fraction,
                 )
 
->>>>>>> aff7319b
             elif 'bootstrapnas' in self.supernet:
                 runner_predict = BootstrapNASRunner(
                     bootstrapnas_supernetwork=self.bootstrapnas_supernetwork,
