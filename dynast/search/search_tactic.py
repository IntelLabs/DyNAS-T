# Copyright (c) 2022 Intel Corporation
#
# Licensed under the Apache License, Version 2.0 (the "License");
# you may not use this file except in compliance with the License.
# You may obtain a copy of the License at
#
#   http://www.apache.org/licenses/LICENSE-2.0
#
# Unless required by applicable law or agreed to in writing, software
# distributed under the License is distributed on an "AS IS" BASIS,
# WITHOUT WARRANTIES OR CONDITIONS OF ANY KIND, either express or implied.
# See the License for the specific language governing permissions and
# limitations under the License.


import pandas as pd
import torch.distributed as dist

from dynast.predictors.predictor_manager import PredictorManager
from dynast.search.evolutionary import (
    EvolutionaryManager,
    EvolutionaryManyObjective,
    EvolutionaryMultiObjective,
    EvolutionarySingleObjective,
)
from dynast.supernetwork.image_classification.bootstrapnas.bootstrapnas_encoding import BootstrapNASEncoding
from dynast.supernetwork.image_classification.bootstrapnas.bootstrapnas_interface import BootstrapNASRunner
from dynast.supernetwork.image_classification.ofa.ofa_interface import OFARunner
from dynast.supernetwork.machine_translation.transformer_interface import TransformerLTRunner
from dynast.supernetwork.supernetwork_registry import *
from dynast.supernetwork.text_classification.bert_interface import BertSST2Runner
from dynast.utils import LazyImport, log, split_list
from dynast.utils.distributed import get_distributed_vars, get_worker_results_path, is_main_process

QuantizedOFARunner = LazyImport(
    'dynast.supernetwork.image_classification.ofa_quantization.quantization_interface.QuantizedOFARunner'
)


class NASBaseConfig:
    """Base class that supports the various search tactics such as LINAS and Evolutionary"""

    def __init__(
        self,
        dataset_path: str = None,
        supernet: str = 'ofa_mbv3_d234_e346_k357_w1.0',
        optimization_metrics: list = ['latency', 'accuracy_top1'],
        measurements: list = ['latency', 'macs', 'params', 'accuracy_top1'],
        num_evals: int = 1000,
        results_path: str = 'results.csv',
        seed: int = 42,
        population: int = 50,
        batch_size: int = 1,
        verbose: bool = False,
        search_algo: str = 'nsga2',
        supernet_ckpt_path: str = None,
        device: str = 'cpu',
        test_fraction: float = 1.0,
        dataloader_workers: int = 4,
        metric_eval_fns: dict = None,
        **kwargs,
    ):
        """Params:

        - dataset_path - (str) Path to the dataset needed by the supernetwork runner (e.g., ImageNet is used by OFA)
        - supernet - (str) Super-network name
        - optimization_metrics - (list) List of user-defined optimization metrics that are associated with the supernetwork.
        - measurements - (list) List of metrics that will be measure during sub-network evaluation.
        - num_evals - (int) Number of evaluations to perform during search.
        - search_algo - (str) LINAS low-fidelity search algorithm for the inner optimization loop.
        - population - (int) Population size for each iteration.
        - seed - (int) Random seed.
        - batch_size - (int) Batch size for latency measurement, has a significant impact on latency.
        """
        # TODO(macsz) Update docstring above.

        self.dataset_path = dataset_path
        self.supernet = supernet
        self.optimization_metrics = optimization_metrics
        self.measurements = measurements
        self.num_evals = num_evals
        self.results_path = results_path
        self.seed = seed
        self.population = population
        self.batch_size = batch_size
        self.verbose = verbose
        self.search_algo = search_algo
        self.supernet_ckpt_path = supernet_ckpt_path
        self.device = device
        self.dataloader_workers = dataloader_workers
        self.test_fraction = test_fraction
        self.metric_eval_fns = metric_eval_fns

        self.bootstrapnas_supernetwork = kwargs.get('bootstrapnas_supernetwork', None)

        self.verify_measurement_types()
        self.format_csv_header()
        self.init_supernet()

        if kwargs:
            log.debug('Passed unused parameters: {}'.format(kwargs))

    def verify_measurement_types(self):
        # Remove duplicates
        self.optimization_metrics = list(set(self.optimization_metrics))
        self.num_objectives = len(self.optimization_metrics)  # TODO(macsz) Can be a getter
        self.measurements = list(set(self.measurements))

        # Check that measurements counts are correct
        if self.num_objectives > 3 or self.num_objectives < 1:
            log.error('Incorrect number of optimization objectives specified. Must be 1, 2, or 3.')

        # Verify that supernetwork and metrics are valid
        if self.supernet in SUPERNET_TYPE['image_classification']:
            valid_metrics = ['accuracy_top1', 'macs', 'latency', 'params']
            for metric in self.optimization_metrics:
                if metric not in valid_metrics:
                    log.error(f'Invalid metric(s) specified: {metric}. Choose from {valid_metrics}')
                elif metric in valid_metrics and metric not in self.measurements:
                    self.measurements.append(metric)

            for metric in self.measurements:
                if metric not in valid_metrics:
                    self.measurements.remove(metric)

        elif self.supernet in SUPERNET_TYPE['machine_translation']:
            # TODO(macsz,sharathns93) Fix
            pass

        elif self.supernet in SUPERNET_TYPE['text_classification']:
            # TODO(macsz,sharathns93) Fix
            pass

        elif self.supernet in SUPERNET_TYPE['recommendation']:
            pass

        else:
            log.error(f'Invalid supernet specified. Choose from the following: {SUPERNET_TYPE}')

    def format_csv_header(self):
<<<<<<< HEAD
        if self.supernet in SUPERNET_TYPE['image_classification']:
            self.csv_header = [
                'Sub-network',
                'Date',
                'Model Parameters',
                'Latency (ms)',
                'MACs',
                'Top-1 Acc (%)',
            ]  # TODO(macsz) Should be based on specified measurements
        elif self.supernet in SUPERNET_TYPE['machine_translation']:
            self.csv_header = [
                'Sub-network',
                'Date',
                'Model Parameters',
                'Latency (ms)',
                'MACs',
                'BLEU Score',
            ]  # TODO(macsz) Should be based on specified measurements
        elif self.supernet in SUPERNET_TYPE['text_classification']:
            self.csv_header = [
                'Sub-network',
                'Date',
                'Model Parameters',
                'Latency (ms)',
                'MACs',
                'SST-2 Acc',
            ]  # TODO(macsz) Should be based on specified measurements
        elif self.supernet in SUPERNET_TYPE['recommendation']:
            self.csv_header = [
                'Sub-network',
                'Date',
                'Model Parameters',
                'Latency (ms)',
                'MACs',
                'HR@10',
            ]  # TODO(macsz) Should be based on specified measurements
        elif self.supernet in SUPERNET_TYPE['quantization']:
            self.csv_header = [
                'Sub-network',
                'Date',
                'Model Parameters',
                'Latency (ms)',
                'Model Size',
                'Top-1 Acc (%)',
            ]
        else:
            # TODO(macsz) Exception's type could be more specific, e.g. `SupernetNotRegisteredError`
            raise Exception('Cound not detect supernet type. Please check supernetwork\'s registry.')
=======
        self.csv_header = get_csv_header(self.supernet)
>>>>>>> b1b2a3be

        log.info(f'Results csv file header ordering will be: {self.csv_header}')

    def init_supernet(self):
        # Initializes the super-network manager
        if self.bootstrapnas_supernetwork:
            param_dict = self.bootstrapnas_supernetwork.get_search_space()
        else:
            param_dict = SUPERNET_PARAMETERS[self.supernet]
        self.supernet_manager = SUPERNET_ENCODING[self.supernet](param_dict=param_dict, seed=self.seed)

    def _init_search(self):
        if self.supernet in [
            'ofa_resnet50',
            'ofa_mbv3_d234_e346_k357_w1.0',
            'ofa_mbv3_d234_e346_k357_w1.2',
            'ofa_proxyless_d234_e346_k357_w1.3',
        ]:
            self.runner_validate = OFARunner(
                supernet=self.supernet,
                dataset_path=self.dataset_path,
                batch_size=self.batch_size,
                device=self.device,
                dataloader_workers=self.dataloader_workers,
                test_fraction=self.test_fraction,
            )
        elif self.supernet == 'transformer_lt_wmt_en_de':
            # TODO(macsz) Add `test_fraction`
            self.runner_validate = TransformerLTRunner(
                supernet=self.supernet,
                dataset_path=self.dataset_path,
                batch_size=self.batch_size,
                checkpoint_path=self.supernet_ckpt_path,
            )
        elif self.supernet == 'bert_base_sst2':
            # TODO(macsz) Add `test_fraction`
            self.runner_validate = BertSST2Runner(
                supernet=self.supernet,
                dataset_path=self.dataset_path,
                batch_size=self.batch_size,
                checkpoint_path=self.supernet_ckpt_path,
                device=self.device,
            )
<<<<<<< HEAD
        elif self.supernet == 'inc_quantization_ofa_resnet50':
            self.runner_validate = QuantizedOFARunner(
=======
        elif 'bootstrapnas' in self.supernet:
            self.runner_validate = BootstrapNASRunner(
                bootstrapnas_supernetwork=self.bootstrapnas_supernetwork,
>>>>>>> b1b2a3be
                supernet=self.supernet,
                dataset_path=self.dataset_path,
                batch_size=self.batch_size,
                device=self.device,
<<<<<<< HEAD
                dataloader_workers=self.dataloader_workers,
                test_fraction=self.test_fraction,
=======
                metric_eval_fns=self.metric_eval_fns,
>>>>>>> b1b2a3be
            )
        else:
            log.error(f'Missing interface and runner for supernet: {self.supernet}!')
            raise NotImplementedError

        # Setup validation interface
        self.validation_interface = EVALUATION_INTERFACE[self.supernet](
            evaluator=self.runner_validate,
            manager=self.supernet_manager,
            optimization_metrics=self.optimization_metrics,
            measurements=self.measurements,
            csv_path=self.results_path,
        )

        # Clear csv file if one exists
        self.validation_interface.format_csv(self.csv_header)

    def get_best_configs(self, sort_by: str = None, ascending: bool = False, limit: int = None):
        """Returns the best sub-networks.

        Number of returned networks is controlled by the `limit` parameter. If it's not set, then
        `self.population` is used instead.
        """
        limit = self.population if limit is None else limit
        df = pd.read_csv(self.results_path).tail(limit)

        if self.csv_header is not None:
            df.columns = self.csv_header

        if sort_by is not None:
            df = df.sort_values(by=sort_by, ascending=ascending)

        if 'bootstrapnas' in self.supernet:
            df['Sub-network'] = df['Sub-network'].apply(BootstrapNASEncoding.convert_subnet_config_to_bootstrapnas)
        return df


class LINAS(NASBaseConfig):
    """The LINAS algorithm is a bi-objective optimization approach that explores the sub-networks
    optimization space by iteratively training predictors and using evolutionary algorithms to
    suggest new canditates.
    """

    def __init__(
        self,
        supernet: str,
        optimization_metrics: list,
        measurements: list,
        num_evals: int,
        results_path: str,
        dataset_path: str = None,
        verbose: bool = False,
        search_algo: str = 'nsga2',
        population: int = 50,
        seed: int = 42,
        batch_size: int = 1,
        supernet_ckpt_path: str = None,
        device: str = 'cpu',
        test_fraction: float = 1.0,
        dataloader_workers: int = 4,
        metric_eval_fns: dict = None,
        **kwargs,
    ):
        """Params:

        - dataset_path - (str) Path to the dataset needed by the supernetwork runner (e.g., ImageNet is used by OFA)
        - supernet - (str) Super-network name
        - optimization_metrics - (list) List of user-defined optimization metrics that are associated with the supernetwork.
        - measurements - (list) List of metrics that will be measure during sub-network evaluation.
        - num_evals - (int) Number of evaluations to perform during search.
        - search_algo - (str) LINAS low-fidelity search algorithm for the inner optimization loop.
        - population - (int) Population size for each iteration.
        - seed - (int) Random seed.
        - batch_size - (int) Batch size for latency measurement, has a significant impact on latency.
        """
        # TODO(macsz) Update docstring above.
        super().__init__(
            dataset_path=dataset_path,
            supernet=supernet,
            optimization_metrics=optimization_metrics,
            measurements=measurements,
            num_evals=num_evals,
            results_path=results_path,
            seed=seed,
            population=population,
            batch_size=batch_size,
            verbose=verbose,
            search_algo=search_algo,
            supernet_ckpt_path=supernet_ckpt_path,
            device=device,
            test_fraction=test_fraction,
            dataloader_workers=dataloader_workers,
            metric_eval_fns=metric_eval_fns,
            **kwargs,
        )

    def train_predictors(self, results_path: str = None):
        """Handles the training of predictors for the LINAS inner-loop based on the
        user-defined optimization metrics.

        If `results_path` is not set, the `self.results_path` will be used instead.
        """

        # Store predictor objects by objective name in a dictionary
        self.predictor_dict = dict()

        # Create/train a predictor for each objective
        for objective in SUPERNET_METRICS[self.supernet]:
            log.debug(
                f'objective: {objective}; optimization metrics: {self.optimization_metrics}; supernet metrics: {SUPERNET_METRICS[self.supernet]};'
            )

            if objective in self.optimization_metrics:
                objective_predictor = PredictorManager(
                    objective_name=objective,
                    results_path=results_path if results_path else self.results_path,
                    supernet_manager=self.supernet_manager,
                    column_names=SUPERNET_METRICS[self.supernet],
                )
                log.info(f'Training {objective} predictor.')
                predictor = objective_predictor.train_predictor()
                log.info(f'Updated self.predictor_dict[{objective}].')
                self.predictor_dict[objective] = predictor
            else:
                self.predictor_dict[objective] = None

    def search(self):
        """Runs the LINAS search"""

        self._init_search()

        # Randomly sample search space for initial population
        latest_population = [self.supernet_manager.random_sample() for _ in range(self.population)]

        # Start Lightweight Iterative Neural Architecture Search (LINAS)
        num_loops = round(self.num_evals / self.population)
        for loop in range(num_loops):
            log.info('Starting LINAS loop {} of {}.'.format(loop + 1, num_loops))

            # High-Fidelity Validation measurements
            for _, individual in enumerate(latest_population):
                log.info(f'Evaluating subnetwork {_+1}/{self.population} in loop {loop+1} of {num_loops}')
                self.validation_interface.eval_subnet(individual)

            # Inner-loop Low-Fidelity Predictor Runner, need to re-instantiate every loop
            self.train_predictors()

            if self.supernet in [
                'ofa_resnet50',
                'ofa_mbv3_d234_e346_k357_w1.0',
                'ofa_mbv3_d234_e346_k357_w1.2',
                'ofa_proxyless_d234_e346_k357_w1.3',
            ]:
                runner_predict = OFARunner(
                    supernet=self.supernet,
                    latency_predictor=self.predictor_dict['latency'],
                    macs_predictor=self.predictor_dict['macs'],
                    params_predictor=self.predictor_dict['params'],
                    acc_predictor=self.predictor_dict['accuracy_top1'],
                    dataset_path=self.dataset_path,
                    device=self.device,
                    dataloader_workers=self.dataloader_workers,
                    test_fraction=self.test_fraction,
                )
            elif self.supernet == 'transformer_lt_wmt_en_de':
                runner_predict = TransformerLTRunner(
                    supernet=self.supernet,
                    latency_predictor=self.predictor_dict['latency'],
                    macs_predictor=self.predictor_dict['macs'],
                    params_predictor=self.predictor_dict['params'],
                    acc_predictor=self.predictor_dict['bleu'],
                    dataset_path=self.dataset_path,
                    checkpoint_path=self.supernet_ckpt_path,
                )

            elif self.supernet == 'bert_base_sst2':
                runner_predict = BertSST2Runner(
                    supernet=self.supernet,
                    latency_predictor=self.predictor_dict['latency'],
                    macs_predictor=self.predictor_dict['macs'],
                    params_predictor=self.predictor_dict['params'],
                    acc_predictor=self.predictor_dict['accuracy_sst2'],
                    dataset_path=self.dataset_path,
                    checkpoint_path=self.supernet_ckpt_path,
                    device=self.device,
                )
<<<<<<< HEAD

            elif self.supernet == 'inc_quantization_ofa_resnet50':
                runner_predict = QuantizedOFARunner(
                    supernet=self.supernet,
                    latency_predictor=self.predictor_dict['latency'],
                    model_size_predictor=self.predictor_dict['model_size'],
                    params_predictor=self.predictor_dict['params'],
                    acc_predictor=self.predictor_dict['accuracy_top1'],
                    dataset_path=self.dataset_path,
                    device=self.device,
                    dataloader_workers=self.dataloader_workers,
                    test_fraction=self.test_fraction,
                )

=======
            elif 'bootstrapnas' in self.supernet:
                runner_predict = BootstrapNASRunner(
                    bootstrapnas_supernetwork=self.bootstrapnas_supernetwork,
                    supernet=self.supernet,
                    latency_predictor=self.predictor_dict['latency'],
                    macs_predictor=self.predictor_dict['macs'],
                    params_predictor=self.predictor_dict['params'],
                    acc_predictor=self.predictor_dict['accuracy_top1'],
                    dataset_path=self.dataset_path,
                    batch_size=self.batch_size,
                    device=self.device,
                )
            else:
                raise NotImplementedError
>>>>>>> b1b2a3be
            # Setup validation interface
            prediction_interface = EVALUATION_INTERFACE[self.supernet](
                evaluator=runner_predict,
                manager=self.supernet_manager,
                optimization_metrics=self.optimization_metrics,
                measurements=self.measurements,
                csv_path=None,
                predictor_mode=True,
            )

            if self.num_objectives == 1:
                problem = EvolutionarySingleObjective(
                    evaluation_interface=prediction_interface,
                    param_count=self.supernet_manager.param_count,
                    param_upperbound=self.supernet_manager.param_upperbound,
                )
                if self.search_algo == 'cmaes':
                    search_manager = EvolutionaryManager(
                        algorithm='cmaes',
                        seed=self.seed,
                        n_obj=self.num_objectives,
                        verbose=self.verbose,
                    )
                    search_manager.configure_cmaes(num_evals=LINAS_INNERLOOP_EVALS[self.supernet])
                else:
                    search_manager = EvolutionaryManager(
                        algorithm='ga',
                        seed=self.seed,
                        n_obj=self.num_objectives,
                        verbose=self.verbose,
                    )
                    search_manager.configure_ga(
                        population=self.population,
                        num_evals=LINAS_INNERLOOP_EVALS[self.supernet],
                    )
            elif self.num_objectives == 2:
                problem = EvolutionaryMultiObjective(
                    evaluation_interface=prediction_interface,
                    param_count=self.supernet_manager.param_count,
                    param_upperbound=self.supernet_manager.param_upperbound,
                )
                if self.search_algo == 'age':
                    search_manager = EvolutionaryManager(
                        algorithm='age',
                        seed=self.seed,
                        n_obj=self.num_objectives,
                        verbose=self.verbose,
                    )
                    search_manager.configure_age(
                        population=self.population, num_evals=LINAS_INNERLOOP_EVALS[self.supernet]
                    )
                else:
                    search_manager = EvolutionaryManager(
                        algorithm='nsga2',
                        seed=self.seed,
                        n_obj=self.num_objectives,
                        verbose=self.verbose,
                    )
                    search_manager.configure_nsga2(
                        population=self.population, num_evals=LINAS_INNERLOOP_EVALS[self.supernet]
                    )
            elif self.num_objectives == 3:
                problem = EvolutionaryManyObjective(
                    evaluation_interface=prediction_interface,
                    param_count=self.supernet_manager.param_count,
                    param_upperbound=self.supernet_manager.param_upperbound,
                )
                if self.search_algo == 'ctaea':
                    search_manager = EvolutionaryManager(
                        algorithm='ctaea',
                        seed=self.seed,
                        n_obj=self.num_objectives,
                        verbose=self.verbose,
                    )
                    search_manager.configure_ctaea(num_evals=LINAS_INNERLOOP_EVALS[self.supernet])
                elif self.search_algo == 'moead':
                    search_manager = EvolutionaryManager(
                        algorithm='moead',
                        seed=self.seed,
                        n_obj=self.num_objectives,
                        verbose=self.verbose,
                    )
                    search_manager.configure_moead(num_evals=LINAS_INNERLOOP_EVALS[self.supernet])
                else:
                    search_manager = EvolutionaryManager(
                        algorithm='unsga3',
                        seed=self.seed,
                        n_obj=self.num_objectives,
                        verbose=self.verbose,
                    )
                    search_manager.configure_unsga3(
                        population=self.population, num_evals=LINAS_INNERLOOP_EVALS[self.supernet]
                    )
            else:
                log.error('Number of objectives not supported. Update optimization_metrics!')

            results = search_manager.run_search(problem)

            latest_population = results.pop.get('X')

        log.info("Validated model architectures in file: {}".format(self.results_path))

        output = list()
        for individual in latest_population:
            param_individual = self.supernet_manager.translate2param(individual)
            if 'bootstrapnas' in self.supernet:
                param_individual = BootstrapNASEncoding.convert_subnet_config_to_bootstrapnas(param_individual)
            output.append(param_individual)

        return output


class Evolutionary(NASBaseConfig):
    def __init__(
        self,
        supernet,
        optimization_metrics,
        measurements,
        num_evals,
        results_path,
        dataset_path: str = None,
        seed=42,
        population=50,
        batch_size=1,
        verbose=False,
        search_algo='nsga2',
        supernet_ckpt_path=None,
        test_fraction: float = 1.0,
        dataloader_workers: int = 4,
        device: str = 'cpu',
        **kwargs,
    ):
        super().__init__(
            dataset_path=dataset_path,
            supernet=supernet,
            optimization_metrics=optimization_metrics,
            measurements=measurements,
            num_evals=num_evals,
            results_path=results_path,
            seed=seed,
            population=population,
            batch_size=batch_size,
            verbose=verbose,
            search_algo=search_algo,
            supernet_ckpt_path=supernet_ckpt_path,
            device=device,
            test_fraction=test_fraction,
            dataloader_workers=dataloader_workers,
            **kwargs,
        )

    def search(self):
        self._init_search()

        # Following sets up the algorithm based on number of objectives
        # Could be refractored at the expense of readability
        if self.num_objectives == 1:
            problem = EvolutionarySingleObjective(
                evaluation_interface=self.validation_interface,
                param_count=self.supernet_manager.param_count,
                param_upperbound=self.supernet_manager.param_upperbound,
            )
            if self.search_algo == 'cmaes':
                search_manager = EvolutionaryManager(
                    algorithm='cmaes',
                    seed=self.seed,
                    n_obj=self.num_objectives,
                    verbose=self.verbose,
                )
                search_manager.configure_cmaes(num_evals=self.num_evals)
            else:
                search_manager = EvolutionaryManager(
                    algorithm='ga',
                    seed=self.seed,
                    n_obj=self.num_objectives,
                    verbose=self.verbose,
                )
                search_manager.configure_ga(population=self.population, num_evals=self.num_evals)
        elif self.num_objectives == 2:
            problem = EvolutionaryMultiObjective(
                evaluation_interface=self.validation_interface,
                param_count=self.supernet_manager.param_count,
                param_upperbound=self.supernet_manager.param_upperbound,
            )
            if self.search_algo == 'age':
                search_manager = EvolutionaryManager(
                    algorithm='age',
                    seed=self.seed,
                    n_obj=self.num_objectives,
                    verbose=self.verbose,
                )
                search_manager.configure_age(population=self.population, num_evals=self.num_evals)
            else:
                search_manager = EvolutionaryManager(
                    algorithm='nsga2',
                    seed=self.seed,
                    n_obj=self.num_objectives,
                    verbose=self.verbose,
                )
                search_manager.configure_nsga2(population=self.population, num_evals=self.num_evals)
        elif self.num_objectives == 3:
            problem = EvolutionaryManyObjective(
                evaluation_interface=self.validation_interface,
                param_count=self.supernet_manager.param_count,
                param_upperbound=self.supernet_manager.param_upperbound,
            )
            if self.search_algo == 'ctaea':
                search_manager = EvolutionaryManager(
                    algorithm='ctaea',
                    seed=self.seed,
                    n_obj=self.num_objectives,
                    verbose=self.verbose,
                )
                search_manager.configure_ctaea(num_evals=self.num_evals)
            elif self.search_algo == 'moead':
                search_manager = EvolutionaryManager(
                    algorithm='moead',
                    seed=self.seed,
                    n_obj=self.num_objectives,
                    verbose=self.verbose,
                )
                search_manager.configure_moead(num_evals=self.num_evals)
            else:
                search_manager = EvolutionaryManager(
                    algorithm='unsga3',
                    seed=self.seed,
                    n_obj=self.num_objectives,
                    verbose=self.verbose,
                )
                search_manager.configure_unsga3(population=self.population, num_evals=self.num_evals)
        else:
            log.error('Number of objectives not supported. Update optimization_metrics!')

        results = search_manager.run_search(problem)

        latest_population = results.pop.get('X')

        log.info("Validated model architectures in file: {}".format(self.results_path))

        output = list()
        for individual in latest_population:
            param_individual = self.supernet_manager.translate2param(individual)
            if 'bootstrapnas' in self.supernet:
                param_individual = BootstrapNASEncoding.convert_subnet_config_to_bootstrapnas(param_individual)
            output.append(param_individual)

        return output


class RandomSearch(NASBaseConfig):
    def __init__(
        self,
        supernet,
        optimization_metrics,
        measurements,
        num_evals,
        results_path,
        dataset_path: str = None,
        seed=42,
        population=50,
        batch_size=1,
        verbose=False,
        search_algo='nsga2',
        supernet_ckpt_path: str = None,
        device: str = 'cpu',
        test_fraction: float = 1.0,
        dataloader_workers: int = 4,
        metric_eval_fns: dict = None,
        **kwargs,
    ):
        super().__init__(
            dataset_path=dataset_path,
            supernet=supernet,
            optimization_metrics=optimization_metrics,
            measurements=measurements,
            num_evals=num_evals,
            results_path=results_path,
            seed=seed,
            population=population,
            batch_size=batch_size,
            verbose=verbose,
            search_algo=search_algo,
            supernet_ckpt_path=supernet_ckpt_path,
            device=device,
            test_fraction=test_fraction,
            dataloader_workers=dataloader_workers,
            metric_eval_fns=metric_eval_fns,
            **kwargs,
        )

    def search(self):
        self._init_search()

        # Randomly sample search space for initial population
        latest_population = [self.supernet_manager.random_sample() for _ in range(self.population)]

        # High-Fidelity Validation measurements
        for _, individual in enumerate(latest_population):
            log.info(f'Evaluating subnetwork {_+1}/{self.population}')
            self.validation_interface.eval_subnet(individual)

        output = list()
        for individual in latest_population:
            param_individual = self.supernet_manager.translate2param(individual)
            if 'bootstrapnas' in self.supernet:
                param_individual = BootstrapNASEncoding.convert_subnet_config_to_bootstrapnas(param_individual)
            output.append(param_individual)

        return output


class LINASDistributed(LINAS):
    def __init__(
        self,
        supernet: str,
        optimization_metrics: list,
        measurements: list,
        num_evals: int,
        results_path: str,
        dataset_path: str = None,
        verbose: bool = False,
        search_algo: str = 'nsga2',
        population: int = 50,
        seed: int = 42,
        batch_size: int = 1,
        supernet_ckpt_path: str = None,
        device: str = 'cpu',
        test_fraction: float = 1.0,
        dataloader_workers: int = 4,
        **kwargs,
    ):
        self.main_results_path = results_path
        LOCAL_RANK, WORLD_RANK, WORLD_SIZE, DIST_METHOD = get_distributed_vars()
        results_path = get_worker_results_path(results_path, WORLD_RANK)

        super().__init__(
            dataset_path=dataset_path,
            supernet=supernet,
            optimization_metrics=optimization_metrics,
            measurements=measurements,
            num_evals=num_evals,
            results_path=results_path,
            seed=seed,
            population=population,
            batch_size=batch_size,
            verbose=verbose,
            search_algo=search_algo,
            supernet_ckpt_path=supernet_ckpt_path,
            device=device,
            test_fraction=test_fraction,
            dataloader_workers=dataloader_workers,
        )

    def search(self):
        """Runs the LINAS search"""

        self._init_search()

        LOCAL_RANK, WORLD_RANK, WORLD_SIZE, DIST_METHOD = get_distributed_vars()

        # START - Initial population
        if is_main_process():
            log.info('Creating data')
            # Randomly sample search space for initial population
            latest_population = [self.supernet_manager.random_sample() for _ in range(self.population)]
            data = split_list(latest_population, WORLD_SIZE)
        else:
            data = [None for _ in range(WORLD_SIZE)]

        output_list = [None]
        dist.scatter_object_list(output_list, data, src=0)

        latest_population = output_list[0]

        # END - Initial population

        # Start Lightweight Iterative Neural Architecture Search (LINAS)
        num_loops = round(self.num_evals / self.population)
        for loop in range(num_loops):
            log.info('Starting LINAS loop {} of {}.'.format(loop + 1, num_loops))

            # High-Fidelity Validation measurements
            for _, individual in enumerate(latest_population):
                log.info(
                    f'Evaluating subnetwork {_+1}/{len(latest_population)} [{self.population}] in loop {loop+1} of {num_loops}'
                )
                results = self.validation_interface.eval_subnet(individual)

            # This will act as `dist.barrier()`; plus, we get results paths from all workers.
            data = {
                'from': WORLD_RANK,
                'results_path': self.results_path,
            }

            outputs = [None for _ in range(WORLD_SIZE)]
            dist.all_gather_object(outputs, data)
            # Inner-loop Low-Fidelity Predictor Runner, need to re-instantiate every loop

            if is_main_process():
                worker_results_paths = [o['results_path'] for o in outputs]
                combined_csv = pd.concat([pd.read_csv(f) for f in worker_results_paths])
                combined_csv.to_csv(self.main_results_path, index=False)
                log.info(f'Saving combined results to {self.main_results_path}')

                self.train_predictors(results_path=self.main_results_path)

                if self.supernet in [
                    'ofa_resnet50',
                    'ofa_mbv3_d234_e346_k357_w1.0',
                    'ofa_mbv3_d234_e346_k357_w1.2',
                    'ofa_proxyless_d234_e346_k357_w1.3',
                ]:
                    runner_predict = OFARunner(
                        supernet=self.supernet,
                        latency_predictor=self.predictor_dict['latency'],
                        macs_predictor=self.predictor_dict['macs'],
                        params_predictor=self.predictor_dict['params'],
                        acc_predictor=self.predictor_dict['accuracy_top1'],
                        dataset_path=self.dataset_path,
                        device=self.device,
                        dataloader_workers=self.dataloader_workers,
                        test_fraction=self.test_fraction,
                    )
                elif self.supernet == 'transformer_lt_wmt_en_de':
                    runner_predict = TransformerLTRunner(
                        supernet=self.supernet,
                        latency_predictor=self.predictor_dict['latency'],
                        macs_predictor=self.predictor_dict['macs'],
                        params_predictor=self.predictor_dict['params'],
                        acc_predictor=self.predictor_dict['bleu'],
                        dataset_path=self.dataset_path,
                        checkpoint_path=self.supernet_ckpt_path,
                    )

                # Setup validation interface
                prediction_interface = EVALUATION_INTERFACE[self.supernet](
                    evaluator=runner_predict,
                    manager=self.supernet_manager,
                    optimization_metrics=self.optimization_metrics,
                    measurements=self.measurements,
                    csv_path=None,
                    predictor_mode=True,
                )

                if self.num_objectives == 1:
                    problem = EvolutionarySingleObjective(
                        evaluation_interface=prediction_interface,
                        param_count=self.supernet_manager.param_count,
                        param_upperbound=self.supernet_manager.param_upperbound,
                    )
                    if self.search_algo == 'cmaes':
                        search_manager = EvolutionaryManager(
                            algorithm='cmaes',
                            seed=self.seed,
                            n_obj=self.num_objectives,
                            verbose=self.verbose,
                        )
                        search_manager.configure_cmaes(num_evals=LINAS_INNERLOOP_EVALS[self.supernet])
                    else:
                        search_manager = EvolutionaryManager(
                            algorithm='ga',
                            seed=self.seed,
                            n_obj=self.num_objectives,
                            verbose=self.verbose,
                        )
                        search_manager.configure_ga(
                            population=self.population,
                            num_evals=LINAS_INNERLOOP_EVALS[self.supernet],
                        )
                elif self.num_objectives == 2:
                    problem = EvolutionaryMultiObjective(
                        evaluation_interface=prediction_interface,
                        param_count=self.supernet_manager.param_count,
                        param_upperbound=self.supernet_manager.param_upperbound,
                    )
                    if self.search_algo == 'age':
                        search_manager = EvolutionaryManager(
                            algorithm='age',
                            seed=self.seed,
                            n_obj=self.num_objectives,
                            verbose=self.verbose,
                        )
                        search_manager.configure_age(
                            population=self.population, num_evals=LINAS_INNERLOOP_EVALS[self.supernet]
                        )
                    else:
                        search_manager = EvolutionaryManager(
                            algorithm='nsga2',
                            seed=self.seed,
                            n_obj=self.num_objectives,
                            verbose=self.verbose,
                        )
                        search_manager.configure_nsga2(
                            population=self.population, num_evals=LINAS_INNERLOOP_EVALS[self.supernet]
                        )
                elif self.num_objectives == 3:
                    problem = EvolutionaryManyObjective(
                        evaluation_interface=prediction_interface,
                        param_count=self.supernet_manager.param_count,
                        param_upperbound=self.supernet_manager.param_upperbound,
                    )
                    if self.search_algo == 'ctaea':
                        search_manager = EvolutionaryManager(
                            algorithm='ctaea',
                            seed=self.seed,
                            n_obj=self.num_objectives,
                            verbose=self.verbose,
                        )
                        search_manager.configure_ctaea(num_evals=LINAS_INNERLOOP_EVALS[self.supernet])
                    elif self.search_algo == 'moead':
                        search_manager = EvolutionaryManager(
                            algorithm='moead',
                            seed=self.seed,
                            n_obj=self.num_objectives,
                            verbose=self.verbose,
                        )
                        search_manager.configure_moead(num_evals=LINAS_INNERLOOP_EVALS[self.supernet])
                    else:
                        search_manager = EvolutionaryManager(
                            algorithm='unsga3',
                            seed=self.seed,
                            n_obj=self.num_objectives,
                            verbose=self.verbose,
                        )
                        search_manager.configure_unsga3(
                            population=self.population, num_evals=LINAS_INNERLOOP_EVALS[self.supernet]
                        )
                else:
                    log.error('Number of objectives not supported. Update optimization_metrics!')

                results = search_manager.run_search(problem)

                latest_population = results.pop.get('X')

                data = split_list(latest_population, WORLD_SIZE)
            else:
                data = [None for _ in range(WORLD_SIZE)]

            output_list = [None]
            dist.scatter_object_list(output_list, data, src=0)

            latest_population = output_list[0]

        log.info("Validated model architectures in file: {}".format(self.results_path))

        output = list()
        for individual in latest_population:
            output.append(self.supernet_manager.translate2param(individual))
        return output


class RandomSearchDistributed(RandomSearch):
    def __init__(
        self,
        supernet,
        optimization_metrics,
        measurements,
        num_evals,
        results_path,
        dataset_path: str = None,
        seed=42,
        population=50,
        batch_size=1,
        verbose=False,
        search_algo='nsga2',
        supernet_ckpt_path: str = None,
        test_fraction: float = 1.0,
        dataloader_workers: int = 4,
        **kwargs,
    ):
        self.main_results_path = results_path
        LOCAL_RANK, WORLD_RANK, WORLD_SIZE, DIST_METHOD = get_distributed_vars()
        results_path = get_worker_results_path(results_path, WORLD_RANK)

        super().__init__(
            dataset_path=dataset_path,
            supernet=supernet,
            optimization_metrics=optimization_metrics,
            measurements=measurements,
            num_evals=num_evals,
            results_path=results_path,
            seed=seed,
            population=population,
            batch_size=batch_size,
            verbose=verbose,
            search_algo=search_algo,
            supernet_ckpt_path=supernet_ckpt_path,
            test_fraction=test_fraction,
            dataloader_workers=dataloader_workers,
        )

    def search(self):
        self._init_search()

        LOCAL_RANK, WORLD_RANK, WORLD_SIZE, DIST_METHOD = get_distributed_vars()

        if is_main_process():
            log.info('Creating data')
            # Randomly sample search space for initial population
            latest_population = [self.supernet_manager.random_sample() for _ in range(self.population)]
            data = split_list(latest_population, WORLD_SIZE)
        else:
            data = [None for _ in range(WORLD_SIZE)]

        output_list = [None]
        dist.scatter_object_list(output_list, data, src=0)

        latest_population = output_list[0]

        # High-Fidelity Validation measurements
        for _, individual in enumerate(latest_population):
            log.info(f'Evaluating subnetwork {_+1}/{len(latest_population)} [{self.population}]')
            self.validation_interface.eval_subnet(individual)

        output = list()
        for individual in latest_population:
            output.append(self.supernet_manager.translate2param(individual))

        data = {
            'output': output,
            'from': WORLD_RANK,
            'results_path': self.results_path,
        }

        outputs = [None for _ in range(WORLD_SIZE)]
        dist.all_gather_object(outputs, data)

        if is_main_process():
            output = [o['output'] for o in outputs]

            worker_results_paths = [o['results_path'] for o in outputs]
            combined_csv = pd.concat([pd.read_csv(f) for f in worker_results_paths])
            combined_csv.to_csv(self.main_results_path, index=False)
            log.info(f'Saving combined results to {self.main_results_path}')
        return output<|MERGE_RESOLUTION|>--- conflicted
+++ resolved
@@ -138,58 +138,7 @@
             log.error(f'Invalid supernet specified. Choose from the following: {SUPERNET_TYPE}')
 
     def format_csv_header(self):
-<<<<<<< HEAD
-        if self.supernet in SUPERNET_TYPE['image_classification']:
-            self.csv_header = [
-                'Sub-network',
-                'Date',
-                'Model Parameters',
-                'Latency (ms)',
-                'MACs',
-                'Top-1 Acc (%)',
-            ]  # TODO(macsz) Should be based on specified measurements
-        elif self.supernet in SUPERNET_TYPE['machine_translation']:
-            self.csv_header = [
-                'Sub-network',
-                'Date',
-                'Model Parameters',
-                'Latency (ms)',
-                'MACs',
-                'BLEU Score',
-            ]  # TODO(macsz) Should be based on specified measurements
-        elif self.supernet in SUPERNET_TYPE['text_classification']:
-            self.csv_header = [
-                'Sub-network',
-                'Date',
-                'Model Parameters',
-                'Latency (ms)',
-                'MACs',
-                'SST-2 Acc',
-            ]  # TODO(macsz) Should be based on specified measurements
-        elif self.supernet in SUPERNET_TYPE['recommendation']:
-            self.csv_header = [
-                'Sub-network',
-                'Date',
-                'Model Parameters',
-                'Latency (ms)',
-                'MACs',
-                'HR@10',
-            ]  # TODO(macsz) Should be based on specified measurements
-        elif self.supernet in SUPERNET_TYPE['quantization']:
-            self.csv_header = [
-                'Sub-network',
-                'Date',
-                'Model Parameters',
-                'Latency (ms)',
-                'Model Size',
-                'Top-1 Acc (%)',
-            ]
-        else:
-            # TODO(macsz) Exception's type could be more specific, e.g. `SupernetNotRegisteredError`
-            raise Exception('Cound not detect supernet type. Please check supernetwork\'s registry.')
-=======
         self.csv_header = get_csv_header(self.supernet)
->>>>>>> b1b2a3be
 
         log.info(f'Results csv file header ordering will be: {self.csv_header}')
 
@@ -233,24 +182,23 @@
                 checkpoint_path=self.supernet_ckpt_path,
                 device=self.device,
             )
-<<<<<<< HEAD
-        elif self.supernet == 'inc_quantization_ofa_resnet50':
-            self.runner_validate = QuantizedOFARunner(
-=======
         elif 'bootstrapnas' in self.supernet:
             self.runner_validate = BootstrapNASRunner(
                 bootstrapnas_supernetwork=self.bootstrapnas_supernetwork,
->>>>>>> b1b2a3be
                 supernet=self.supernet,
                 dataset_path=self.dataset_path,
                 batch_size=self.batch_size,
                 device=self.device,
-<<<<<<< HEAD
+                metric_eval_fns=self.metric_eval_fns,
+            )
+        elif self.supernet == 'inc_quantization_ofa_resnet50':
+            self.runner_validate = QuantizedOFARunner(
+                supernet=self.supernet,
+                dataset_path=self.dataset_path,
+                batch_size=self.batch_size,
+                device=self.device,
                 dataloader_workers=self.dataloader_workers,
                 test_fraction=self.test_fraction,
-=======
-                metric_eval_fns=self.metric_eval_fns,
->>>>>>> b1b2a3be
             )
         else:
             log.error(f'Missing interface and runner for supernet: {self.supernet}!')
@@ -437,7 +385,6 @@
                     checkpoint_path=self.supernet_ckpt_path,
                     device=self.device,
                 )
-<<<<<<< HEAD
 
             elif self.supernet == 'inc_quantization_ofa_resnet50':
                 runner_predict = QuantizedOFARunner(
@@ -452,7 +399,6 @@
                     test_fraction=self.test_fraction,
                 )
 
-=======
             elif 'bootstrapnas' in self.supernet:
                 runner_predict = BootstrapNASRunner(
                     bootstrapnas_supernetwork=self.bootstrapnas_supernetwork,
@@ -467,7 +413,6 @@
                 )
             else:
                 raise NotImplementedError
->>>>>>> b1b2a3be
             # Setup validation interface
             prediction_interface = EVALUATION_INTERFACE[self.supernet](
                 evaluator=runner_predict,
