# Copyright (c) 2022 Intel Corporation
#
# Licensed under the Apache License, Version 2.0 (the "License");
# you may not use this file except in compliance with the License.
# You may obtain a copy of the License at
#
#   http://www.apache.org/licenses/LICENSE-2.0
#
# Unless required by applicable law or agreed to in writing, software
# distributed under the License is distributed on an "AS IS" BASIS,
# WITHOUT WARRANTIES OR CONDITIONS OF ANY KIND, either express or implied.
# See the License for the specific language governing permissions and
# limitations under the License.


import pandas as pd
import torch.distributed as dist

from dynast.predictors.predictor_manager import PredictorManager
from dynast.search.evolutionary import (
    EvolutionaryManager,
    EvolutionaryManyObjective,
    EvolutionaryMultiObjective,
    EvolutionarySingleObjective,
)
from dynast.supernetwork.image_classification.ofa.ofa_interface import OFARunner
from dynast.supernetwork.machine_translation.transformer_interface import TransformerLTRunner
from dynast.supernetwork.supernetwork_registry import *
<<<<<<< HEAD
from dynast.supernetwork.text_classification.bert_interface import BertSST2Runner
from dynast.utils import log
=======
from dynast.utils import log, split_list
from dynast.utils.distributed import get_distributed_vars, get_worker_results_path, is_main_process
>>>>>>> d44d8571


class NASBaseConfig:
    """Base class that supports the various search tactics such as LINAS and Evolutionary"""

    def __init__(
        self,
        dataset_path: str,
        supernet: str = 'ofa_mbv3_d234_e346_k357_w1.0',
        optimization_metrics: list = ['latency', 'accuracy_top1'],
        measurements: list = ['latency', 'macs', 'params', 'accuracy_top1'],
        num_evals: int = 1000,
        results_path: str = 'results.csv',
        seed: int = 42,
        population: int = 50,
        batch_size: int = 1,
        verbose: bool = False,
        search_algo: str = 'nsga2',
        supernet_ckpt_path: str = None,
        device: str = 'cpu',
        valid_size: int = None,
        dataloader_workers: int = 4,
        **kwargs,
    ):
        """Params:

        - dataset_path - (str) Path to the dataset needed by the supernetwork runner (e.g., ImageNet is used by OFA)
        - supernet - (str) Super-network name
        - optimization_metrics - (list) List of user-defined optimization metrics that are associated with the supernetwork.
        - measurements - (list) List of metrics that will be measure during sub-network evaluation.
        - num_evals - (int) Number of evaluations to perform during search.
        - search_algo - (str) LINAS low-fidelity search algorithm for the inner optimization loop.
        - population - (int) Population size for each iteration.
        - seed - (int) Random seed.
        - batch_size - (int) Batch size for latency measurement, has a significant impact on latency.
        """
        # TODO(macsz) Update docstring above.

        self.dataset_path = dataset_path
        self.supernet = supernet
        self.optimization_metrics = optimization_metrics
        self.measurements = measurements
        self.num_evals = num_evals
        self.results_path = results_path
        self.seed = seed
        self.population = population
        self.batch_size = batch_size
        self.verbose = verbose
        self.search_algo = search_algo
        self.supernet_ckpt_path = supernet_ckpt_path
        self.device = device
        self.dataloader_workers = dataloader_workers
        self.valid_size = valid_size

        self.verify_measurement_types()
        self.format_csv_header()
        self.init_supernet()

        if kwargs:
            log.debug('Passed unused parameters: {}'.format(kwargs))

    def verify_measurement_types(self):

        # Remove duplicates
        self.optimization_metrics = list(set(self.optimization_metrics))
        self.num_objectives = len(self.optimization_metrics)  # TODO(macsz) Can be a getter
        self.measurements = list(set(self.measurements))

        # Check that measurements counts are correct
        if self.num_objectives > 3 or self.num_objectives < 1:
            log.error('Incorrect number of optimization objectives specified. Must be 1, 2, or 3.')

        # Verify that supernetwork and metrics are valid
        if self.supernet in SUPERNET_TYPE['image_classification']:
            valid_metrics = ['accuracy_top1', 'macs', 'latency', 'params']
            for metric in self.optimization_metrics:
                if metric not in valid_metrics:
                    log.error(f'Invalid metric(s) specified: {metric}. Choose from {valid_metrics}')
                elif metric in valid_metrics and metric not in self.measurements:
                    self.measurements.append(metric)

            for metric in self.measurements:
                if metric not in valid_metrics:
                    self.measurements.remove(metric)

        elif self.supernet in SUPERNET_TYPE['machine_translation']:
            pass

        elif self.supernet in SUPERNET_TYPE['text_classification']:
            pass

        elif self.supernet in SUPERNET_TYPE['recommendation']:
            pass

        else:
            log.error(f'Invalid supernet specified. Choose from the following: {SUPERNET_TYPE}')

    def format_csv_header(self):
        if self.supernet in SUPERNET_TYPE['image_classification']:
            self.csv_header = [
                'Sub-network',
                'Date',
                'Model Parameters',
                'Latency (ms)',
                'MACs',
                'Top-1 Acc (%)',
            ]  # TODO(macsz) Should be based on specified measurements
        elif self.supernet in SUPERNET_TYPE['machine_translation']:
            self.csv_header = [
                'Sub-network',
                'Date',
                'Model Parameters',
                'Latency (ms)',
                'MACs',
                'BLEU Score',
            ]  # TODO(macsz) Should be based on specified measurements
        elif self.supernet in SUPERNET_TYPE['text_classification']:
            self.csv_header = [
                'Sub-network',
                'Date',
                'Model Parameters',
                'Latency (ms)',
                'MACs',
                'SST-2 Acc',
            ]  # TODO(macsz) Should be based on specified measurements
        elif self.supernet in SUPERNET_TYPE['recommendation']:
            self.csv_header = [
                'Sub-network',
                'Date',
                'Model Parameters',
                'Latency (ms)',
                'MACs',
                'HR@10',
            ]  # TODO(macsz) Should be based on specified measurements
        else:
            # TODO(macsz) Exception's type could be more specific, e.g. `SupernetNotRegisteredError`
            raise Exception('Cound not detect supernet type. Please check supernetwork\'s registry.')

        log.info(f'Results csv file header ordering will be: {self.csv_header}')

    def init_supernet(self):
        # Initializes the super-network manager
        self.supernet_manager = SUPERNET_ENCODING[self.supernet](
            param_dict=SUPERNET_PARAMETERS[self.supernet], seed=self.seed
        )

    def _init_search(self):
        if self.supernet in [
            'ofa_resnet50',
            'ofa_mbv3_d234_e346_k357_w1.0',
            'ofa_mbv3_d234_e346_k357_w1.2',
            'ofa_proxyless_d234_e346_k357_w1.3',
        ]:
            self.runner_validate = OFARunner(
                supernet=self.supernet,
                dataset_path=self.dataset_path,
                batch_size=self.batch_size,
                device=self.device,
                dataloader_workers=self.dataloader_workers,
                valid_size=self.valid_size,
            )
        elif self.supernet == 'transformer_lt_wmt_en_de':
            self.runner_validate = TransformerLTRunner(
                supernet=self.supernet,
                dataset_path=self.dataset_path,
                batch_size=self.batch_size,
                checkpoint_path=self.supernet_ckpt_path,
            )
        else:
            log.error(f'Missing interface and runner for supernet: {self.supernet}!')
            raise NotImplementedError

        # Setup validation interface
        self.validation_interface = EVALUATION_INTERFACE[self.supernet](
            evaluator=self.runner_validate,
            manager=self.supernet_manager,
            optimization_metrics=self.optimization_metrics,
            measurements=self.measurements,
            csv_path=self.results_path,
        )

        # Clear csv file if one exists
        self.validation_interface.format_csv(self.csv_header)


class LINAS(NASBaseConfig):
    """The LINAS algorithm is a bi-objective optimization approach that explores the sub-networks
    optimization space by iteratively training predictors and using evolutionary algorithms to
    suggest new canditates.
    """

    def __init__(
        self,
        dataset_path: str,
        supernet: str,
        optimization_metrics: list,
        measurements: list,
        num_evals: int,
        results_path: str,
        verbose: bool = False,
        search_algo: str = 'nsga2',
        population: int = 50,
        seed: int = 42,
        batch_size: int = 1,
        supernet_ckpt_path: str = None,
        device: str = 'cpu',
<<<<<<< HEAD
=======
        valid_size: int = None,
        dataloader_workers: int = 4,
>>>>>>> d44d8571
        **kwargs,
    ):
        """Params:

        - dataset_path - (str) Path to the dataset needed by the supernetwork runner (e.g., ImageNet is used by OFA)
        - supernet - (str) Super-network name
        - optimization_metrics - (list) List of user-defined optimization metrics that are associated with the supernetwork.
        - measurements - (list) List of metrics that will be measure during sub-network evaluation.
        - num_evals - (int) Number of evaluations to perform during search.
        - search_algo - (str) LINAS low-fidelity search algorithm for the inner optimization loop.
        - population - (int) Population size for each iteration.
        - seed - (int) Random seed.
        - batch_size - (int) Batch size for latency measurement, has a significant impact on latency.
        """
        # TODO(macsz) Update docstring above.
        super().__init__(
<<<<<<< HEAD
            dataset_path,
            supernet,
            optimization_metrics,
            measurements,
            num_evals,
            results_path,
            seed,
            population,
            batch_size,
            verbose,
            search_algo,
            supernet_ckpt_path,
            device,
=======
            dataset_path=dataset_path,
            supernet=supernet,
            optimization_metrics=optimization_metrics,
            measurements=measurements,
            num_evals=num_evals,
            results_path=results_path,
            seed=seed,
            population=population,
            batch_size=batch_size,
            verbose=verbose,
            search_algo=search_algo,
            supernet_ckpt_path=supernet_ckpt_path,
            device=device,
            valid_size=valid_size,
            dataloader_workers=dataloader_workers,
>>>>>>> d44d8571
        )

    def train_predictors(self, results_path: str = None):
        """Handles the training of predictors for the LINAS inner-loop based on the
        user-defined optimization metrics.

        If `results_path` is not set, the `self.results_path` will be used instead.
        """

        # Store predictor objects by objective name in a dictionary
        self.predictor_dict = dict()

        # Create/train a predictor for each objective
        for objective in SUPERNET_METRICS[self.supernet]:
            log.debug(
                f'objective: {objective}; optimization metrics: {self.optimization_metrics}; supernet metrics: {SUPERNET_METRICS[self.supernet]};'
            )

            if objective in self.optimization_metrics:
                objective_predictor = PredictorManager(
                    objective_name=objective,
                    results_path=results_path if results_path else self.results_path,
                    supernet_manager=self.supernet_manager,
                    column_names=SUPERNET_METRICS[self.supernet],
                )
                log.info(f'Training {objective} predictor.')
                predictor = objective_predictor.train_predictor()
                log.info(f'Updated self.predictor_dict[{objective}].')
                self.predictor_dict[objective] = predictor
            else:
                self.predictor_dict[objective] = None

    def search(self):
        """Runs the LINAS search"""

<<<<<<< HEAD
        if self.supernet in [
            'ofa_resnet50',
            'ofa_mbv3_d234_e346_k357_w1.0',
            'ofa_mbv3_d234_e346_k357_w1.2',
            'ofa_proxyless_d234_e346_k357_w1.3',
        ]:
            self.runner_validate = OFARunner(
                supernet=self.supernet,
                dataset_path=self.dataset_path,
                batch_size=self.batch_size,
                device=self.device,
            )
        elif self.supernet == 'transformer_lt_wmt_en_de':
            self.runner_validate = TransformerLTRunner(
                supernet=self.supernet,
                dataset_path=self.dataset_path,
                batch_size=self.batch_size,
                checkpoint_path=self.supernet_ckpt_path,
            )
        elif self.supernet == 'bert_base_sst2':
            self.runner_validate = BertSST2Runner(
                supernet=self.supernet,
                dataset_path=self.dataset_path,
                batch_size=self.batch_size,
                checkpoint_path=self.supernet_ckpt_path,
                device=self.device,
            )
        else:
            log.error(f'Missing interface and runner for supernet: {self.supernet}!')
            raise NotImplementedError

        # Setup validation interface
        self.validation_interface = EVALUATION_INTERFACE[self.supernet](
            evaluator=self.runner_validate,
            manager=self.supernet_manager,
            optimization_metrics=self.optimization_metrics,
            measurements=self.measurements,
            csv_path=self.results_path,
        )

        # Clear csv file if one exists
        self.validation_interface.format_csv(self.csv_header)
=======
        self._init_search()
>>>>>>> d44d8571

        # Randomly sample search space for initial population
        latest_population = [self.supernet_manager.random_sample() for _ in range(self.population)]

        # Start Lightweight Iterative Neural Architecture Search (LINAS)
        num_loops = round(self.num_evals / self.population)
        for loop in range(num_loops):
            log.info('Starting LINAS loop {} of {}.'.format(loop + 1, num_loops))

            # High-Fidelity Validation measurements
            for _, individual in enumerate(latest_population):
                log.info(f'Evaluating subnetwork {_+1}/{self.population} in loop {loop+1} of {num_loops}')
                self.validation_interface.eval_subnet(individual)

            # Inner-loop Low-Fidelity Predictor Runner, need to re-instantiate every loop
            self.train_predictors()

            if self.supernet in [
                'ofa_resnet50',
                'ofa_mbv3_d234_e346_k357_w1.0',
                'ofa_mbv3_d234_e346_k357_w1.2',
                'ofa_proxyless_d234_e346_k357_w1.3',
            ]:
                runner_predict = OFARunner(
                    supernet=self.supernet,
                    latency_predictor=self.predictor_dict['latency'],
                    macs_predictor=self.predictor_dict['macs'],
                    params_predictor=self.predictor_dict['params'],
                    acc_predictor=self.predictor_dict['accuracy_top1'],
                    dataset_path=self.dataset_path,
                    device=self.device,
                    dataloader_workers=self.dataloader_workers,
                    valid_size=self.valid_size,
                )
            elif self.supernet == 'transformer_lt_wmt_en_de':
                runner_predict = TransformerLTRunner(
                    supernet=self.supernet,
                    latency_predictor=self.predictor_dict['latency'],
                    macs_predictor=self.predictor_dict['macs'],
                    params_predictor=self.predictor_dict['params'],
                    acc_predictor=self.predictor_dict['bleu'],
                    dataset_path=self.dataset_path,
                    checkpoint_path=self.supernet_ckpt_path,
                )

            elif self.supernet == 'bert_base_sst2':
                runner_predict = BertSST2Runner(
                    supernet=self.supernet,
                    latency_predictor=self.predictor_dict['latency'],
                    macs_predictor=self.predictor_dict['macs'],
                    params_predictor=self.predictor_dict['params'],
                    acc_predictor=self.predictor_dict['accuracy_sst2'],
                    dataset_path=self.dataset_path,
                    checkpoint_path=self.supernet_ckpt_path,
                    device=self.device,
                )

            # Setup validation interface
            prediction_interface = EVALUATION_INTERFACE[self.supernet](
                evaluator=runner_predict,
                manager=self.supernet_manager,
                optimization_metrics=self.optimization_metrics,
                measurements=self.measurements,
                csv_path=None,
                predictor_mode=True,
            )

            if self.num_objectives == 1:
                problem = EvolutionarySingleObjective(
                    evaluation_interface=prediction_interface,
                    param_count=self.supernet_manager.param_count,
                    param_upperbound=self.supernet_manager.param_upperbound,
                )
                if self.search_algo == 'cmaes':
                    search_manager = EvolutionaryManager(
                        algorithm='cmaes',
                        seed=self.seed,
                        n_obj=self.num_objectives,
                        verbose=self.verbose,
                    )
                    search_manager.configure_cmaes(num_evals=LINAS_INNERLOOP_EVALS[self.supernet])
                else:
                    search_manager = EvolutionaryManager(
                        algorithm='ga',
                        seed=self.seed,
                        n_obj=self.num_objectives,
                        verbose=self.verbose,
                    )
                    search_manager.configure_ga(
                        population=self.population,
                        num_evals=LINAS_INNERLOOP_EVALS[self.supernet],
                    )
            elif self.num_objectives == 2:
                problem = EvolutionaryMultiObjective(
                    evaluation_interface=prediction_interface,
                    param_count=self.supernet_manager.param_count,
                    param_upperbound=self.supernet_manager.param_upperbound,
                )
                if self.search_algo == 'age':
                    search_manager = EvolutionaryManager(
                        algorithm='age',
                        seed=self.seed,
                        n_obj=self.num_objectives,
                        verbose=self.verbose,
                    )
                    search_manager.configure_age(
                        population=self.population, num_evals=LINAS_INNERLOOP_EVALS[self.supernet]
                    )
                else:
                    search_manager = EvolutionaryManager(
                        algorithm='nsga2',
                        seed=self.seed,
                        n_obj=self.num_objectives,
                        verbose=self.verbose,
                    )
                    search_manager.configure_nsga2(
                        population=self.population, num_evals=LINAS_INNERLOOP_EVALS[self.supernet]
                    )
            elif self.num_objectives == 3:
                problem = EvolutionaryManyObjective(
                    evaluation_interface=prediction_interface,
                    param_count=self.supernet_manager.param_count,
                    param_upperbound=self.supernet_manager.param_upperbound,
                )
                if self.search_algo == 'ctaea':
                    search_manager = EvolutionaryManager(
                        algorithm='ctaea',
                        seed=self.seed,
                        n_obj=self.num_objectives,
                        verbose=self.verbose,
                    )
                    search_manager.configure_ctaea(num_evals=LINAS_INNERLOOP_EVALS[self.supernet])
                elif self.search_algo == 'moead':
                    search_manager = EvolutionaryManager(
                        algorithm='moead',
                        seed=self.seed,
                        n_obj=self.num_objectives,
                        verbose=self.verbose,
                    )
                    search_manager.configure_moead(num_evals=LINAS_INNERLOOP_EVALS[self.supernet])
                else:
                    search_manager = EvolutionaryManager(
                        algorithm='unsga3',
                        seed=self.seed,
                        n_obj=self.num_objectives,
                        verbose=self.verbose,
                    )
                    search_manager.configure_unsga3(
                        population=self.population, num_evals=LINAS_INNERLOOP_EVALS[self.supernet]
                    )
            else:
                log.error('Number of objectives not supported. Update optimization_metrics!')

            results = search_manager.run_search(problem)

            latest_population = results.pop.get('X')

        log.info("Validated model architectures in file: {}".format(self.results_path))

        output = list()
        for individual in latest_population:
            output.append(self.supernet_manager.translate2param(individual))
        return output


class Evolutionary(NASBaseConfig):
    def __init__(
        self,
        dataset_path,
        supernet,
        optimization_metrics,
        measurements,
        num_evals,
        results_path,
        seed=42,
        population=50,
        batch_size=1,
        verbose=False,
        search_algo='nsga2',
        supernet_ckpt_path=None,
<<<<<<< HEAD
        device: str = 'cpu',
        **kwargs,
    ):
        super().__init__(
            dataset_path,
            supernet,
            optimization_metrics,
            measurements,
            num_evals,
            results_path,
            seed,
            population,
            batch_size,
            verbose,
            search_algo,
            supernet_ckpt_path,
            device,
=======
        valid_size: int = None,
        dataloader_workers: int = 4,
        **kwargs,
    ):
        super().__init__(
            dataset_path=dataset_path,
            supernet=supernet,
            optimization_metrics=optimization_metrics,
            measurements=measurements,
            num_evals=num_evals,
            results_path=results_path,
            seed=seed,
            population=population,
            batch_size=batch_size,
            verbose=verbose,
            search_algo=search_algo,
            supernet_ckpt_path=supernet_ckpt_path,
            valid_size=valid_size,
            dataloader_workers=dataloader_workers,
>>>>>>> d44d8571
        )

    def search(self):

<<<<<<< HEAD
        if self.supernet in [
            'ofa_resnet50',
            'ofa_mbv3_d234_e346_k357_w1.0',
            'ofa_mbv3_d234_e346_k357_w1.2',
            'ofa_proxyless_d234_e346_k357_w1.3',
        ]:
            self.runner_validate = OFARunner(
                supernet=self.supernet,
                dataset_path=self.dataset_path,
                batch_size=self.batch_size,
                device=self.device,
            )
        elif self.supernet == 'transformer_lt_wmt_en_de':
            self.runner_validate = TransformerLTRunner(
                supernet=self.supernet,
                dataset_path=self.dataset_path,
                batch_size=self.batch_size,
                checkpoint_path=self.supernet_ckpt_path,
            )

        elif self.supernet == 'bert_base_sst2':
            self.runner_validate = BertSST2Runner(
                supernet=self.supernet,
                dataset_path=self.dataset_path,
                batch_size=self.batch_size,
                checkpoint_path=self.supernet_ckpt_path,
                device=self.device,
            )
        else:
            log.error(f'Missing interface and runner for supernet: {self.supernet}!')
            raise NotImplementedError

        # Setup validation interface
        self.validation_interface = EVALUATION_INTERFACE[self.supernet](
            evaluator=self.runner_validate,
            manager=self.supernet_manager,
            optimization_metrics=self.optimization_metrics,
            measurements=self.measurements,
            csv_path=self.results_path,
        )

        # Clear csv file if one exists
        self.validation_interface.format_csv(self.csv_header)
=======
        self._init_search()
>>>>>>> d44d8571

        # Following sets up the algorithm based on number of objectives
        # Could be refractored at the expense of readability
        if self.num_objectives == 1:
            problem = EvolutionarySingleObjective(
                evaluation_interface=self.validation_interface,
                param_count=self.supernet_manager.param_count,
                param_upperbound=self.supernet_manager.param_upperbound,
            )
            if self.search_algo == 'cmaes':
                search_manager = EvolutionaryManager(
                    algorithm='cmaes',
                    seed=self.seed,
                    n_obj=self.num_objectives,
                    verbose=self.verbose,
                )
                search_manager.configure_cmaes(num_evals=LINAS_INNERLOOP_EVALS[self.supernet])
            else:
                search_manager = EvolutionaryManager(
                    algorithm='ga',
                    seed=self.seed,
                    n_obj=self.num_objectives,
                    verbose=self.verbose,
                )
                search_manager.configure_ga(population=self.population, num_evals=LINAS_INNERLOOP_EVALS[self.supernet])
        elif self.num_objectives == 2:
            problem = EvolutionaryMultiObjective(
                evaluation_interface=self.validation_interface,
                param_count=self.supernet_manager.param_count,
                param_upperbound=self.supernet_manager.param_upperbound,
            )
            if self.search_algo == 'age':
                search_manager = EvolutionaryManager(
                    algorithm='age',
                    seed=self.seed,
                    n_obj=self.num_objectives,
                    verbose=self.verbose,
                )
                search_manager.configure_age(population=self.population, num_evals=LINAS_INNERLOOP_EVALS[self.supernet])
            else:
                search_manager = EvolutionaryManager(
                    algorithm='nsga2',
                    seed=self.seed,
                    n_obj=self.num_objectives,
                    verbose=self.verbose,
                )
                search_manager.configure_nsga2(
                    population=self.population, num_evals=LINAS_INNERLOOP_EVALS[self.supernet]
                )
        elif self.num_objectives == 3:
            problem = EvolutionaryManyObjective(
                evaluation_interface=self.validation_interface,
                param_count=self.supernet_manager.param_count,
                param_upperbound=self.supernet_manager.param_upperbound,
            )
            if self.search_algo == 'ctaea':
                search_manager = EvolutionaryManager(
                    algorithm='ctaea',
                    seed=self.seed,
                    n_obj=self.num_objectives,
                    verbose=self.verbose,
                )
                search_manager.configure_ctaea(num_evals=LINAS_INNERLOOP_EVALS[self.supernet])
            elif self.search_algo == 'moead':
                search_manager = EvolutionaryManager(
                    algorithm='moead',
                    seed=self.seed,
                    n_obj=self.num_objectives,
                    verbose=self.verbose,
                )
                search_manager.configure_moead(num_evals=LINAS_INNERLOOP_EVALS[self.supernet])
            else:
                search_manager = EvolutionaryManager(
                    algorithm='unsga3',
                    seed=self.seed,
                    n_obj=self.num_objectives,
                    verbose=self.verbose,
                )
                search_manager.configure_unsga3(
                    population=self.population, num_evals=LINAS_INNERLOOP_EVALS[self.supernet]
                )
        else:
            log.error('Number of objectives not supported. Update optimization_metrics!')

        results = search_manager.run_search(problem)

        latest_population = results.pop.get('X')

        log.info("Validated model architectures in file: {}".format(self.results_path))

        output = list()
        for individual in latest_population:
            output.append(self.supernet_manager.translate2param(individual))
        return output


class RandomSearch(NASBaseConfig):
    def __init__(
        self,
        dataset_path,
        supernet,
        optimization_metrics,
        measurements,
        num_evals,
        results_path,
        seed=42,
        population=50,
        batch_size=1,
        verbose=False,
        search_algo='nsga2',
        supernet_ckpt_path: str = None,
<<<<<<< HEAD
        device: str = 'cpu',
        **kwargs,
    ):
        super().__init__(
            dataset_path,
            supernet,
            optimization_metrics,
            measurements,
            num_evals,
            results_path,
            seed,
            population,
            batch_size,
            verbose,
            search_algo,
            supernet_ckpt_path,
            device,
        )

    def search(self):
        if self.supernet in [
            'ofa_resnet50',
            'ofa_mbv3_d234_e346_k357_w1.0',
            'ofa_mbv3_d234_e346_k357_w1.2',
            'ofa_proxyless_d234_e346_k357_w1.3',
        ]:
            self.runner_validate = OFARunner(
                supernet=self.supernet,
                dataset_path=self.dataset_path,
                batch_size=self.batch_size,
                device=self.device,
            )
        elif self.supernet == 'transformer_lt_wmt_en_de':
            self.runner_validate = TransformerLTRunner(
                supernet=self.supernet,
                dataset_path=self.dataset_path,
                batch_size=self.batch_size,
                checkpoint_path=self.supernet_ckpt_path,
            )
        elif self.supernet == 'bert_base_sst2':
            self.runner_validate = BertSST2Runner(
                supernet=self.supernet,
                dataset_path=self.dataset_path,
                batch_size=self.batch_size,
                checkpoint_path=self.supernet_ckpt_path,
                device=self.device,
            )
        else:
            log.error(f'Missing interface and runner for supernet: {self.supernet}!')
            raise NotImplementedError

        # Setup validation interface
        self.validation_interface = EVALUATION_INTERFACE[self.supernet](
            evaluator=self.runner_validate,
            manager=self.supernet_manager,
            optimization_metrics=self.optimization_metrics,
            measurements=self.measurements,
            csv_path=self.results_path,
        )
=======
        valid_size: int = None,
        dataloader_workers: int = 4,
        **kwargs,
    ):
        super().__init__(
            dataset_path=dataset_path,
            supernet=supernet,
            optimization_metrics=optimization_metrics,
            measurements=measurements,
            num_evals=num_evals,
            results_path=results_path,
            seed=seed,
            population=population,
            batch_size=batch_size,
            verbose=verbose,
            search_algo=search_algo,
            supernet_ckpt_path=supernet_ckpt_path,
            valid_size=valid_size,
            dataloader_workers=dataloader_workers,
        )

    def search(self):
>>>>>>> d44d8571

        self._init_search()

        # Randomly sample search space for initial population
        latest_population = [self.supernet_manager.random_sample() for _ in range(self.population)]

        # High-Fidelity Validation measurements
        for _, individual in enumerate(latest_population):
            log.info(f'Evaluating subnetwork {_+1}/{self.population}')
            self.validation_interface.eval_subnet(individual)

        output = list()
        for individual in latest_population:
            output.append(self.supernet_manager.translate2param(individual))
        return output


class LINASDistributed(LINAS):
    def __init__(
        self,
        dataset_path: str,
        supernet: str,
        optimization_metrics: list,
        measurements: list,
        num_evals: int,
        results_path: str,
        verbose: bool = False,
        search_algo: str = 'nsga2',
        population: int = 50,
        seed: int = 42,
        batch_size: int = 1,
        supernet_ckpt_path: str = None,
        device: str = 'cpu',
        valid_size: int = None,
        dataloader_workers: int = 4,
        **kwargs,
    ):
        self.main_results_path = results_path
        LOCAL_RANK, WORLD_RANK, WORLD_SIZE, DIST_METHOD = get_distributed_vars()
        results_path = get_worker_results_path(results_path, WORLD_RANK)

        super().__init__(
            dataset_path=dataset_path,
            supernet=supernet,
            optimization_metrics=optimization_metrics,
            measurements=measurements,
            num_evals=num_evals,
            results_path=results_path,
            seed=seed,
            population=population,
            batch_size=batch_size,
            verbose=verbose,
            search_algo=search_algo,
            supernet_ckpt_path=supernet_ckpt_path,
            device=device,
            valid_size=valid_size,
            dataloader_workers=dataloader_workers,
        )

    def search(self):
        """Runs the LINAS search"""

        self._init_search()

        LOCAL_RANK, WORLD_RANK, WORLD_SIZE, DIST_METHOD = get_distributed_vars()

        # START - Initial population
        if is_main_process():
            log.info('Creating data')
            # Randomly sample search space for initial population
            latest_population = [self.supernet_manager.random_sample() for _ in range(self.population)]
            data = split_list(latest_population, WORLD_SIZE)
        else:
            data = [None for _ in range(WORLD_SIZE)]

        output_list = [None]
        dist.scatter_object_list(output_list, data, src=0)

        latest_population = output_list[0]

        # END - Initial population

        # Start Lightweight Iterative Neural Architecture Search (LINAS)
        num_loops = round(self.num_evals / self.population)
        for loop in range(num_loops):
            log.info('Starting LINAS loop {} of {}.'.format(loop + 1, num_loops))

            # High-Fidelity Validation measurements
            for _, individual in enumerate(latest_population):
                log.info(
                    f'Evaluating subnetwork {_+1}/{len(latest_population)} [{self.population}] in loop {loop+1} of {num_loops}'
                )
                results = self.validation_interface.eval_subnet(individual)

            # This will act as `dist.barrier()`; plus, we get results paths from all workers.
            data = {
                'from': WORLD_RANK,
                'results_path': self.results_path,
            }

            outputs = [None for _ in range(WORLD_SIZE)]
            dist.all_gather_object(outputs, data)
            # Inner-loop Low-Fidelity Predictor Runner, need to re-instantiate every loop

            if is_main_process():
                worker_results_paths = [o['results_path'] for o in outputs]
                combined_csv = pd.concat([pd.read_csv(f) for f in worker_results_paths])
                combined_csv.to_csv(self.main_results_path, index=False)
                log.info(f'Saving combined results to {self.main_results_path}')

                self.train_predictors(results_path=self.main_results_path)

                if self.supernet in [
                    'ofa_resnet50',
                    'ofa_mbv3_d234_e346_k357_w1.0',
                    'ofa_mbv3_d234_e346_k357_w1.2',
                    'ofa_proxyless_d234_e346_k357_w1.3',
                ]:
                    runner_predict = OFARunner(
                        supernet=self.supernet,
                        latency_predictor=self.predictor_dict['latency'],
                        macs_predictor=self.predictor_dict['macs'],
                        params_predictor=self.predictor_dict['params'],
                        acc_predictor=self.predictor_dict['accuracy_top1'],
                        dataset_path=self.dataset_path,
                        device=self.device,
                        dataloader_workers=self.dataloader_workers,
                        valid_size=self.valid_size,
                    )
                elif self.supernet == 'transformer_lt_wmt_en_de':
                    runner_predict = TransformerLTRunner(
                        supernet=self.supernet,
                        latency_predictor=self.predictor_dict['latency'],
                        macs_predictor=self.predictor_dict['macs'],
                        params_predictor=self.predictor_dict['params'],
                        acc_predictor=self.predictor_dict['bleu'],
                        dataset_path=self.dataset_path,
                        checkpoint_path=self.supernet_ckpt_path,
                    )

                # Setup validation interface
                prediction_interface = EVALUATION_INTERFACE[self.supernet](
                    evaluator=runner_predict,
                    manager=self.supernet_manager,
                    optimization_metrics=self.optimization_metrics,
                    measurements=self.measurements,
                    csv_path=None,
                    predictor_mode=True,
                )

                if self.num_objectives == 1:
                    problem = EvolutionarySingleObjective(
                        evaluation_interface=prediction_interface,
                        param_count=self.supernet_manager.param_count,
                        param_upperbound=self.supernet_manager.param_upperbound,
                    )
                    if self.search_algo == 'cmaes':
                        search_manager = EvolutionaryManager(
                            algorithm='cmaes',
                            seed=self.seed,
                            n_obj=self.num_objectives,
                            verbose=self.verbose,
                        )
                        search_manager.configure_cmaes(num_evals=LINAS_INNERLOOP_EVALS[self.supernet])
                    else:
                        search_manager = EvolutionaryManager(
                            algorithm='ga',
                            seed=self.seed,
                            n_obj=self.num_objectives,
                            verbose=self.verbose,
                        )
                        search_manager.configure_ga(
                            population=self.population,
                            num_evals=LINAS_INNERLOOP_EVALS[self.supernet],
                        )
                elif self.num_objectives == 2:
                    problem = EvolutionaryMultiObjective(
                        evaluation_interface=prediction_interface,
                        param_count=self.supernet_manager.param_count,
                        param_upperbound=self.supernet_manager.param_upperbound,
                    )
                    if self.search_algo == 'age':
                        search_manager = EvolutionaryManager(
                            algorithm='age',
                            seed=self.seed,
                            n_obj=self.num_objectives,
                            verbose=self.verbose,
                        )
                        search_manager.configure_age(
                            population=self.population, num_evals=LINAS_INNERLOOP_EVALS[self.supernet]
                        )
                    else:
                        search_manager = EvolutionaryManager(
                            algorithm='nsga2',
                            seed=self.seed,
                            n_obj=self.num_objectives,
                            verbose=self.verbose,
                        )
                        search_manager.configure_nsga2(
                            population=self.population, num_evals=LINAS_INNERLOOP_EVALS[self.supernet]
                        )
                elif self.num_objectives == 3:
                    problem = EvolutionaryManyObjective(
                        evaluation_interface=prediction_interface,
                        param_count=self.supernet_manager.param_count,
                        param_upperbound=self.supernet_manager.param_upperbound,
                    )
                    if self.search_algo == 'ctaea':
                        search_manager = EvolutionaryManager(
                            algorithm='ctaea',
                            seed=self.seed,
                            n_obj=self.num_objectives,
                            verbose=self.verbose,
                        )
                        search_manager.configure_ctaea(num_evals=LINAS_INNERLOOP_EVALS[self.supernet])
                    elif self.search_algo == 'moead':
                        search_manager = EvolutionaryManager(
                            algorithm='moead',
                            seed=self.seed,
                            n_obj=self.num_objectives,
                            verbose=self.verbose,
                        )
                        search_manager.configure_moead(num_evals=LINAS_INNERLOOP_EVALS[self.supernet])
                    else:
                        search_manager = EvolutionaryManager(
                            algorithm='unsga3',
                            seed=self.seed,
                            n_obj=self.num_objectives,
                            verbose=self.verbose,
                        )
                        search_manager.configure_unsga3(
                            population=self.population, num_evals=LINAS_INNERLOOP_EVALS[self.supernet]
                        )
                else:
                    log.error('Number of objectives not supported. Update optimization_metrics!')

                results = search_manager.run_search(problem)

                latest_population = results.pop.get('X')

                data = split_list(latest_population, WORLD_SIZE)
            else:
                data = [None for _ in range(WORLD_SIZE)]

            output_list = [None]
            dist.scatter_object_list(output_list, data, src=0)

            latest_population = output_list[0]

        log.info("Validated model architectures in file: {}".format(self.results_path))

        output = list()
        for individual in latest_population:
            output.append(self.supernet_manager.translate2param(individual))
        return output


class RandomSearchDistributed(RandomSearch):
    def __init__(
        self,
        dataset_path,
        supernet,
        optimization_metrics,
        measurements,
        num_evals,
        results_path,
        seed=42,
        population=50,
        batch_size=1,
        verbose=False,
        search_algo='nsga2',
        supernet_ckpt_path: str = None,
        valid_size: int = None,
        dataloader_workers: int = 4,
        **kwargs,
    ):
        self.main_results_path = results_path
        LOCAL_RANK, WORLD_RANK, WORLD_SIZE, DIST_METHOD = get_distributed_vars()
        results_path = get_worker_results_path(results_path, WORLD_RANK)

        super().__init__(
            dataset_path=dataset_path,
            supernet=supernet,
            optimization_metrics=optimization_metrics,
            measurements=measurements,
            num_evals=num_evals,
            results_path=results_path,
            seed=seed,
            population=population,
            batch_size=batch_size,
            verbose=verbose,
            search_algo=search_algo,
            supernet_ckpt_path=supernet_ckpt_path,
            valid_size=valid_size,
            dataloader_workers=dataloader_workers,
        )

    def search(self):

        self._init_search()

        LOCAL_RANK, WORLD_RANK, WORLD_SIZE, DIST_METHOD = get_distributed_vars()

        if is_main_process():
            log.info('Creating data')
            # Randomly sample search space for initial population
            latest_population = [self.supernet_manager.random_sample() for _ in range(self.population)]
            data = split_list(latest_population, WORLD_SIZE)
        else:
            data = [None for _ in range(WORLD_SIZE)]

        output_list = [None]
        dist.scatter_object_list(output_list, data, src=0)

        latest_population = output_list[0]

        # High-Fidelity Validation measurements
        for _, individual in enumerate(latest_population):
            log.info(f'Evaluating subnetwork {_+1}/{len(latest_population)} [{self.population}]')
            self.validation_interface.eval_subnet(individual)

        output = list()
        for individual in latest_population:
            output.append(self.supernet_manager.translate2param(individual))

        data = {
            'output': output,
            'from': WORLD_RANK,
            'results_path': self.results_path,
        }

        outputs = [None for _ in range(WORLD_SIZE)]
        dist.all_gather_object(outputs, data)

        if is_main_process():
            output = [o['output'] for o in outputs]

            worker_results_paths = [o['results_path'] for o in outputs]
            combined_csv = pd.concat([pd.read_csv(f) for f in worker_results_paths])
            combined_csv.to_csv(self.main_results_path, index=False)
            log.info(f'Saving combined results to {self.main_results_path}')
        return output<|MERGE_RESOLUTION|>--- conflicted
+++ resolved
@@ -26,13 +26,9 @@
 from dynast.supernetwork.image_classification.ofa.ofa_interface import OFARunner
 from dynast.supernetwork.machine_translation.transformer_interface import TransformerLTRunner
 from dynast.supernetwork.supernetwork_registry import *
-<<<<<<< HEAD
 from dynast.supernetwork.text_classification.bert_interface import BertSST2Runner
-from dynast.utils import log
-=======
 from dynast.utils import log, split_list
 from dynast.utils.distributed import get_distributed_vars, get_worker_results_path, is_main_process
->>>>>>> d44d8571
 
 
 class NASBaseConfig:
@@ -201,6 +197,14 @@
                 batch_size=self.batch_size,
                 checkpoint_path=self.supernet_ckpt_path,
             )
+        elif self.supernet == 'bert_base_sst2':
+            self.runner_validate = BertSST2Runner(
+                supernet=self.supernet,
+                dataset_path=self.dataset_path,
+                batch_size=self.batch_size,
+                checkpoint_path=self.supernet_ckpt_path,
+                device=self.device,
+            )
         else:
             log.error(f'Missing interface and runner for supernet: {self.supernet}!')
             raise NotImplementedError
@@ -239,11 +243,8 @@
         batch_size: int = 1,
         supernet_ckpt_path: str = None,
         device: str = 'cpu',
-<<<<<<< HEAD
-=======
         valid_size: int = None,
         dataloader_workers: int = 4,
->>>>>>> d44d8571
         **kwargs,
     ):
         """Params:
@@ -260,21 +261,6 @@
         """
         # TODO(macsz) Update docstring above.
         super().__init__(
-<<<<<<< HEAD
-            dataset_path,
-            supernet,
-            optimization_metrics,
-            measurements,
-            num_evals,
-            results_path,
-            seed,
-            population,
-            batch_size,
-            verbose,
-            search_algo,
-            supernet_ckpt_path,
-            device,
-=======
             dataset_path=dataset_path,
             supernet=supernet,
             optimization_metrics=optimization_metrics,
@@ -290,7 +276,6 @@
             device=device,
             valid_size=valid_size,
             dataloader_workers=dataloader_workers,
->>>>>>> d44d8571
         )
 
     def train_predictors(self, results_path: str = None):
@@ -326,52 +311,7 @@
     def search(self):
         """Runs the LINAS search"""
 
-<<<<<<< HEAD
-        if self.supernet in [
-            'ofa_resnet50',
-            'ofa_mbv3_d234_e346_k357_w1.0',
-            'ofa_mbv3_d234_e346_k357_w1.2',
-            'ofa_proxyless_d234_e346_k357_w1.3',
-        ]:
-            self.runner_validate = OFARunner(
-                supernet=self.supernet,
-                dataset_path=self.dataset_path,
-                batch_size=self.batch_size,
-                device=self.device,
-            )
-        elif self.supernet == 'transformer_lt_wmt_en_de':
-            self.runner_validate = TransformerLTRunner(
-                supernet=self.supernet,
-                dataset_path=self.dataset_path,
-                batch_size=self.batch_size,
-                checkpoint_path=self.supernet_ckpt_path,
-            )
-        elif self.supernet == 'bert_base_sst2':
-            self.runner_validate = BertSST2Runner(
-                supernet=self.supernet,
-                dataset_path=self.dataset_path,
-                batch_size=self.batch_size,
-                checkpoint_path=self.supernet_ckpt_path,
-                device=self.device,
-            )
-        else:
-            log.error(f'Missing interface and runner for supernet: {self.supernet}!')
-            raise NotImplementedError
-
-        # Setup validation interface
-        self.validation_interface = EVALUATION_INTERFACE[self.supernet](
-            evaluator=self.runner_validate,
-            manager=self.supernet_manager,
-            optimization_metrics=self.optimization_metrics,
-            measurements=self.measurements,
-            csv_path=self.results_path,
-        )
-
-        # Clear csv file if one exists
-        self.validation_interface.format_csv(self.csv_header)
-=======
         self._init_search()
->>>>>>> d44d8571
 
         # Randomly sample search space for initial population
         latest_population = [self.supernet_manager.random_sample() for _ in range(self.population)]
@@ -552,25 +492,144 @@
         verbose=False,
         search_algo='nsga2',
         supernet_ckpt_path=None,
-<<<<<<< HEAD
+        valid_size: int = None,
+        dataloader_workers: int = 4,
         device: str = 'cpu',
         **kwargs,
     ):
         super().__init__(
-            dataset_path,
-            supernet,
-            optimization_metrics,
-            measurements,
-            num_evals,
-            results_path,
-            seed,
-            population,
-            batch_size,
-            verbose,
-            search_algo,
-            supernet_ckpt_path,
-            device,
-=======
+            dataset_path=dataset_path,
+            supernet=supernet,
+            optimization_metrics=optimization_metrics,
+            measurements=measurements,
+            num_evals=num_evals,
+            results_path=results_path,
+            seed=seed,
+            population=population,
+            batch_size=batch_size,
+            verbose=verbose,
+            search_algo=search_algo,
+            supernet_ckpt_path=supernet_ckpt_path,
+            device=device,
+            valid_size=valid_size,
+            dataloader_workers=dataloader_workers,
+        )
+
+    def search(self):
+
+        self._init_search()
+
+        # Following sets up the algorithm based on number of objectives
+        # Could be refractored at the expense of readability
+        if self.num_objectives == 1:
+            problem = EvolutionarySingleObjective(
+                evaluation_interface=self.validation_interface,
+                param_count=self.supernet_manager.param_count,
+                param_upperbound=self.supernet_manager.param_upperbound,
+            )
+            if self.search_algo == 'cmaes':
+                search_manager = EvolutionaryManager(
+                    algorithm='cmaes',
+                    seed=self.seed,
+                    n_obj=self.num_objectives,
+                    verbose=self.verbose,
+                )
+                search_manager.configure_cmaes(num_evals=LINAS_INNERLOOP_EVALS[self.supernet])
+            else:
+                search_manager = EvolutionaryManager(
+                    algorithm='ga',
+                    seed=self.seed,
+                    n_obj=self.num_objectives,
+                    verbose=self.verbose,
+                )
+                search_manager.configure_ga(population=self.population, num_evals=LINAS_INNERLOOP_EVALS[self.supernet])
+        elif self.num_objectives == 2:
+            problem = EvolutionaryMultiObjective(
+                evaluation_interface=self.validation_interface,
+                param_count=self.supernet_manager.param_count,
+                param_upperbound=self.supernet_manager.param_upperbound,
+            )
+            if self.search_algo == 'age':
+                search_manager = EvolutionaryManager(
+                    algorithm='age',
+                    seed=self.seed,
+                    n_obj=self.num_objectives,
+                    verbose=self.verbose,
+                )
+                search_manager.configure_age(population=self.population, num_evals=LINAS_INNERLOOP_EVALS[self.supernet])
+            else:
+                search_manager = EvolutionaryManager(
+                    algorithm='nsga2',
+                    seed=self.seed,
+                    n_obj=self.num_objectives,
+                    verbose=self.verbose,
+                )
+                search_manager.configure_nsga2(
+                    population=self.population, num_evals=LINAS_INNERLOOP_EVALS[self.supernet]
+                )
+        elif self.num_objectives == 3:
+            problem = EvolutionaryManyObjective(
+                evaluation_interface=self.validation_interface,
+                param_count=self.supernet_manager.param_count,
+                param_upperbound=self.supernet_manager.param_upperbound,
+            )
+            if self.search_algo == 'ctaea':
+                search_manager = EvolutionaryManager(
+                    algorithm='ctaea',
+                    seed=self.seed,
+                    n_obj=self.num_objectives,
+                    verbose=self.verbose,
+                )
+                search_manager.configure_ctaea(num_evals=LINAS_INNERLOOP_EVALS[self.supernet])
+            elif self.search_algo == 'moead':
+                search_manager = EvolutionaryManager(
+                    algorithm='moead',
+                    seed=self.seed,
+                    n_obj=self.num_objectives,
+                    verbose=self.verbose,
+                )
+                search_manager.configure_moead(num_evals=LINAS_INNERLOOP_EVALS[self.supernet])
+            else:
+                search_manager = EvolutionaryManager(
+                    algorithm='unsga3',
+                    seed=self.seed,
+                    n_obj=self.num_objectives,
+                    verbose=self.verbose,
+                )
+                search_manager.configure_unsga3(
+                    population=self.population, num_evals=LINAS_INNERLOOP_EVALS[self.supernet]
+                )
+        else:
+            log.error('Number of objectives not supported. Update optimization_metrics!')
+
+        results = search_manager.run_search(problem)
+
+        latest_population = results.pop.get('X')
+
+        log.info("Validated model architectures in file: {}".format(self.results_path))
+
+        output = list()
+        for individual in latest_population:
+            output.append(self.supernet_manager.translate2param(individual))
+        return output
+
+
+class RandomSearch(NASBaseConfig):
+    def __init__(
+        self,
+        dataset_path,
+        supernet,
+        optimization_metrics,
+        measurements,
+        num_evals,
+        results_path,
+        seed=42,
+        population=50,
+        batch_size=1,
+        verbose=False,
+        search_algo='nsga2',
+        supernet_ckpt_path: str = None,
+        device: str = 'cpu',
         valid_size: int = None,
         dataloader_workers: int = 4,
         **kwargs,
@@ -588,255 +647,12 @@
             verbose=verbose,
             search_algo=search_algo,
             supernet_ckpt_path=supernet_ckpt_path,
-            valid_size=valid_size,
-            dataloader_workers=dataloader_workers,
->>>>>>> d44d8571
-        )
-
-    def search(self):
-
-<<<<<<< HEAD
-        if self.supernet in [
-            'ofa_resnet50',
-            'ofa_mbv3_d234_e346_k357_w1.0',
-            'ofa_mbv3_d234_e346_k357_w1.2',
-            'ofa_proxyless_d234_e346_k357_w1.3',
-        ]:
-            self.runner_validate = OFARunner(
-                supernet=self.supernet,
-                dataset_path=self.dataset_path,
-                batch_size=self.batch_size,
-                device=self.device,
-            )
-        elif self.supernet == 'transformer_lt_wmt_en_de':
-            self.runner_validate = TransformerLTRunner(
-                supernet=self.supernet,
-                dataset_path=self.dataset_path,
-                batch_size=self.batch_size,
-                checkpoint_path=self.supernet_ckpt_path,
-            )
-
-        elif self.supernet == 'bert_base_sst2':
-            self.runner_validate = BertSST2Runner(
-                supernet=self.supernet,
-                dataset_path=self.dataset_path,
-                batch_size=self.batch_size,
-                checkpoint_path=self.supernet_ckpt_path,
-                device=self.device,
-            )
-        else:
-            log.error(f'Missing interface and runner for supernet: {self.supernet}!')
-            raise NotImplementedError
-
-        # Setup validation interface
-        self.validation_interface = EVALUATION_INTERFACE[self.supernet](
-            evaluator=self.runner_validate,
-            manager=self.supernet_manager,
-            optimization_metrics=self.optimization_metrics,
-            measurements=self.measurements,
-            csv_path=self.results_path,
-        )
-
-        # Clear csv file if one exists
-        self.validation_interface.format_csv(self.csv_header)
-=======
-        self._init_search()
->>>>>>> d44d8571
-
-        # Following sets up the algorithm based on number of objectives
-        # Could be refractored at the expense of readability
-        if self.num_objectives == 1:
-            problem = EvolutionarySingleObjective(
-                evaluation_interface=self.validation_interface,
-                param_count=self.supernet_manager.param_count,
-                param_upperbound=self.supernet_manager.param_upperbound,
-            )
-            if self.search_algo == 'cmaes':
-                search_manager = EvolutionaryManager(
-                    algorithm='cmaes',
-                    seed=self.seed,
-                    n_obj=self.num_objectives,
-                    verbose=self.verbose,
-                )
-                search_manager.configure_cmaes(num_evals=LINAS_INNERLOOP_EVALS[self.supernet])
-            else:
-                search_manager = EvolutionaryManager(
-                    algorithm='ga',
-                    seed=self.seed,
-                    n_obj=self.num_objectives,
-                    verbose=self.verbose,
-                )
-                search_manager.configure_ga(population=self.population, num_evals=LINAS_INNERLOOP_EVALS[self.supernet])
-        elif self.num_objectives == 2:
-            problem = EvolutionaryMultiObjective(
-                evaluation_interface=self.validation_interface,
-                param_count=self.supernet_manager.param_count,
-                param_upperbound=self.supernet_manager.param_upperbound,
-            )
-            if self.search_algo == 'age':
-                search_manager = EvolutionaryManager(
-                    algorithm='age',
-                    seed=self.seed,
-                    n_obj=self.num_objectives,
-                    verbose=self.verbose,
-                )
-                search_manager.configure_age(population=self.population, num_evals=LINAS_INNERLOOP_EVALS[self.supernet])
-            else:
-                search_manager = EvolutionaryManager(
-                    algorithm='nsga2',
-                    seed=self.seed,
-                    n_obj=self.num_objectives,
-                    verbose=self.verbose,
-                )
-                search_manager.configure_nsga2(
-                    population=self.population, num_evals=LINAS_INNERLOOP_EVALS[self.supernet]
-                )
-        elif self.num_objectives == 3:
-            problem = EvolutionaryManyObjective(
-                evaluation_interface=self.validation_interface,
-                param_count=self.supernet_manager.param_count,
-                param_upperbound=self.supernet_manager.param_upperbound,
-            )
-            if self.search_algo == 'ctaea':
-                search_manager = EvolutionaryManager(
-                    algorithm='ctaea',
-                    seed=self.seed,
-                    n_obj=self.num_objectives,
-                    verbose=self.verbose,
-                )
-                search_manager.configure_ctaea(num_evals=LINAS_INNERLOOP_EVALS[self.supernet])
-            elif self.search_algo == 'moead':
-                search_manager = EvolutionaryManager(
-                    algorithm='moead',
-                    seed=self.seed,
-                    n_obj=self.num_objectives,
-                    verbose=self.verbose,
-                )
-                search_manager.configure_moead(num_evals=LINAS_INNERLOOP_EVALS[self.supernet])
-            else:
-                search_manager = EvolutionaryManager(
-                    algorithm='unsga3',
-                    seed=self.seed,
-                    n_obj=self.num_objectives,
-                    verbose=self.verbose,
-                )
-                search_manager.configure_unsga3(
-                    population=self.population, num_evals=LINAS_INNERLOOP_EVALS[self.supernet]
-                )
-        else:
-            log.error('Number of objectives not supported. Update optimization_metrics!')
-
-        results = search_manager.run_search(problem)
-
-        latest_population = results.pop.get('X')
-
-        log.info("Validated model architectures in file: {}".format(self.results_path))
-
-        output = list()
-        for individual in latest_population:
-            output.append(self.supernet_manager.translate2param(individual))
-        return output
-
-
-class RandomSearch(NASBaseConfig):
-    def __init__(
-        self,
-        dataset_path,
-        supernet,
-        optimization_metrics,
-        measurements,
-        num_evals,
-        results_path,
-        seed=42,
-        population=50,
-        batch_size=1,
-        verbose=False,
-        search_algo='nsga2',
-        supernet_ckpt_path: str = None,
-<<<<<<< HEAD
-        device: str = 'cpu',
-        **kwargs,
-    ):
-        super().__init__(
-            dataset_path,
-            supernet,
-            optimization_metrics,
-            measurements,
-            num_evals,
-            results_path,
-            seed,
-            population,
-            batch_size,
-            verbose,
-            search_algo,
-            supernet_ckpt_path,
-            device,
-        )
-
-    def search(self):
-        if self.supernet in [
-            'ofa_resnet50',
-            'ofa_mbv3_d234_e346_k357_w1.0',
-            'ofa_mbv3_d234_e346_k357_w1.2',
-            'ofa_proxyless_d234_e346_k357_w1.3',
-        ]:
-            self.runner_validate = OFARunner(
-                supernet=self.supernet,
-                dataset_path=self.dataset_path,
-                batch_size=self.batch_size,
-                device=self.device,
-            )
-        elif self.supernet == 'transformer_lt_wmt_en_de':
-            self.runner_validate = TransformerLTRunner(
-                supernet=self.supernet,
-                dataset_path=self.dataset_path,
-                batch_size=self.batch_size,
-                checkpoint_path=self.supernet_ckpt_path,
-            )
-        elif self.supernet == 'bert_base_sst2':
-            self.runner_validate = BertSST2Runner(
-                supernet=self.supernet,
-                dataset_path=self.dataset_path,
-                batch_size=self.batch_size,
-                checkpoint_path=self.supernet_ckpt_path,
-                device=self.device,
-            )
-        else:
-            log.error(f'Missing interface and runner for supernet: {self.supernet}!')
-            raise NotImplementedError
-
-        # Setup validation interface
-        self.validation_interface = EVALUATION_INTERFACE[self.supernet](
-            evaluator=self.runner_validate,
-            manager=self.supernet_manager,
-            optimization_metrics=self.optimization_metrics,
-            measurements=self.measurements,
-            csv_path=self.results_path,
-        )
-=======
-        valid_size: int = None,
-        dataloader_workers: int = 4,
-        **kwargs,
-    ):
-        super().__init__(
-            dataset_path=dataset_path,
-            supernet=supernet,
-            optimization_metrics=optimization_metrics,
-            measurements=measurements,
-            num_evals=num_evals,
-            results_path=results_path,
-            seed=seed,
-            population=population,
-            batch_size=batch_size,
-            verbose=verbose,
-            search_algo=search_algo,
-            supernet_ckpt_path=supernet_ckpt_path,
+            device=device,
             valid_size=valid_size,
             dataloader_workers=dataloader_workers,
         )
 
     def search(self):
->>>>>>> d44d8571
 
         self._init_search()
 
