--- conflicted
+++ resolved
@@ -23,10 +23,7 @@
     EvolutionaryMultiObjective,
     EvolutionarySingleObjective,
 )
-<<<<<<< HEAD
-=======
 from dynast.supernetwork.image_classification.bootstrapnas.bootstrapnas_encoding import BootstrapNASEncoding
->>>>>>> 75114f3e
 from dynast.supernetwork.image_classification.bootstrapnas.bootstrapnas_interface import BootstrapNASRunner
 from dynast.supernetwork.image_classification.ofa.ofa_interface import OFARunner
 from dynast.supernetwork.machine_translation.transformer_interface import TransformerLTRunner
@@ -92,11 +89,6 @@
 
         self.bootstrapnas_supernetwork = kwargs.get('bootstrapnas_supernetwork', None)
 
-        if 'bootstrapnas' in kwargs:
-            self.bootstrapnas = kwargs['bootstrapnas']
-        else:
-            self.bootstrapnas = None
-
         self.verify_measurement_types()
         self.format_csv_header()
         self.init_supernet()
@@ -148,17 +140,10 @@
 
     def init_supernet(self):
         # Initializes the super-network manager
-<<<<<<< HEAD
-        if self.bootstrapnas:
-            param_dict = self.bootstrapnas.get_search_space()
-        else:
-            param_dict = get_supernet_parameters(self.supernet)
-=======
         if self.bootstrapnas_supernetwork:
             param_dict = self.bootstrapnas_supernetwork.get_search_space()
         else:
             param_dict = SUPERNET_PARAMETERS[self.supernet]
->>>>>>> 75114f3e
         self.supernet_manager = SUPERNET_ENCODING[self.supernet](param_dict=param_dict, seed=self.seed)
 
     def _init_search(self):
@@ -195,19 +180,12 @@
             )
         elif 'bootstrapnas' in self.supernet:
             self.runner_validate = BootstrapNASRunner(
-<<<<<<< HEAD
-                bootstrapnas=self.bootstrapnas,
-=======
                 bootstrapnas_supernetwork=self.bootstrapnas_supernetwork,
->>>>>>> 75114f3e
                 supernet=self.supernet,
                 dataset_path=self.dataset_path,
                 batch_size=self.batch_size,
                 device=self.device,
-<<<<<<< HEAD
-=======
                 metric_eval_fns=self.metric_eval_fns,
->>>>>>> 75114f3e
             )
         else:
             log.error(f'Missing interface and runner for supernet: {self.supernet}!')
@@ -300,10 +278,7 @@
             device=device,
             test_fraction=test_fraction,
             dataloader_workers=dataloader_workers,
-<<<<<<< HEAD
-=======
             metric_eval_fns=metric_eval_fns,
->>>>>>> 75114f3e
             **kwargs,
         )
 
@@ -399,11 +374,7 @@
                 )
             elif 'bootstrapnas' in self.supernet:
                 runner_predict = BootstrapNASRunner(
-<<<<<<< HEAD
-                    bootstrapnas=self.bootstrapnas,
-=======
                     bootstrapnas_supernetwork=self.bootstrapnas_supernetwork,
->>>>>>> 75114f3e
                     supernet=self.supernet,
                     latency_predictor=self.predictor_dict['latency'],
                     macs_predictor=self.predictor_dict['macs'],
@@ -701,10 +672,7 @@
             device=device,
             test_fraction=test_fraction,
             dataloader_workers=dataloader_workers,
-<<<<<<< HEAD
-=======
             metric_eval_fns=metric_eval_fns,
->>>>>>> 75114f3e
             **kwargs,
         )
 
