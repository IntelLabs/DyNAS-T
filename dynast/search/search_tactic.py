--- conflicted
+++ resolved
@@ -217,11 +217,7 @@
                 batch_size=self.batch_size,
                 checkpoint_path=self.supernet_ckpt_path,
                 device=self.device,
-<<<<<<< HEAD
-                total_batches=self.valid_size,  # TODO(macsz) `valid_size` will be changed to number of samples once https://github.com/IntelLabs/DyNAS-T/pull/28 is merged.
-=======
                 test_fraction=self.test_fraction,
->>>>>>> b9a561ad
             )
         else:
             log.error(f'Missing interface and runner for supernet: {self.supernet}!')
