# Copyright (c) 2022 Intel Corporation
#
# Licensed under the Apache License, Version 2.0 (the "License");
# you may not use this file except in compliance with the License.
# You may obtain a copy of the License at
#
#   http://www.apache.org/licenses/LICENSE-2.0
#
# Unless required by applicable law or agreed to in writing, software
# distributed under the License is distributed on an "AS IS" BASIS,
# WITHOUT WARRANTIES OR CONDITIONS OF ANY KIND, either express or implied.
# See the License for the specific language governing permissions and
# limitations under the License.


import pandas as pd
import torch.distributed as dist

from dynast.predictors.predictor_manager import PredictorManager
from dynast.search.evolutionary import (
    EvolutionaryManager,
    EvolutionaryManyObjective,
    EvolutionaryMultiObjective,
    EvolutionarySingleObjective,
)
from dynast.supernetwork.image_classification.bootstrapnas.bootstrapnas_encoding import BootstrapNASEncoding
from dynast.supernetwork.image_classification.bootstrapnas.bootstrapnas_interface import BootstrapNASRunner
from dynast.supernetwork.image_classification.ofa.ofa_interface import OFARunner
from dynast.supernetwork.machine_translation.transformer_interface import TransformerLTRunner
from dynast.supernetwork.supernetwork_registry import *
from dynast.supernetwork.text_classification.bert_interface import BertSST2Runner
from dynast.utils import log, split_list
from dynast.utils.distributed import get_distributed_vars, get_worker_results_path, is_main_process


class NASBaseConfig:
    """Base class that supports the various search tactics such as LINAS and Evolutionary"""

    def __init__(
        self,
        dataset_path: str = None,
        supernet: str = 'ofa_mbv3_d234_e346_k357_w1.0',
        optimization_metrics: list = ['latency', 'accuracy_top1'],
        measurements: list = ['latency', 'macs', 'params', 'accuracy_top1'],
        num_evals: int = 1000,
        results_path: str = 'results.csv',
        seed: int = 42,
        population: int = 50,
        batch_size: int = 1,
        verbose: bool = False,
        search_algo: str = 'nsga2',
        supernet_ckpt_path: str = None,
        device: str = 'cpu',
        test_fraction: float = 1.0,
        dataloader_workers: int = 4,
        metric_eval_fns: dict = None,
        **kwargs,
    ):
        """Params:

        - dataset_path - (str) Path to the dataset needed by the supernetwork runner (e.g., ImageNet is used by OFA)
        - supernet - (str) Super-network name
        - optimization_metrics - (list) List of user-defined optimization metrics that are associated with the supernetwork.
        - measurements - (list) List of metrics that will be measure during sub-network evaluation.
        - num_evals - (int) Number of evaluations to perform during search.
        - search_algo - (str) LINAS low-fidelity search algorithm for the inner optimization loop.
        - population - (int) Population size for each iteration.
        - seed - (int) Random seed.
        - batch_size - (int) Batch size for latency measurement, has a significant impact on latency.
        """
        # TODO(macsz) Update docstring above.

        self.dataset_path = dataset_path
        self.supernet = supernet
        self.optimization_metrics = optimization_metrics
        self.measurements = measurements
        self.num_evals = num_evals
        self.results_path = results_path
        self.seed = seed
        self.population = population
        self.batch_size = batch_size
        self.verbose = verbose
        self.search_algo = search_algo
        self.supernet_ckpt_path = supernet_ckpt_path
        self.device = device
        self.dataloader_workers = dataloader_workers
        self.test_fraction = test_fraction
        self.metric_eval_fns = metric_eval_fns

        self.bootstrapnas_supernetwork = kwargs.get('bootstrapnas_supernetwork', None)

        self.verify_measurement_types()
        self.format_csv_header()
        self.init_supernet()

        if kwargs:
            log.debug('Passed unused parameters: {}'.format(kwargs))

    def verify_measurement_types(self):
        # Remove duplicates
        self.optimization_metrics = list(set(self.optimization_metrics))
        self.num_objectives = len(self.optimization_metrics)  # TODO(macsz) Can be a getter
        self.measurements = list(set(self.measurements))

        # Check that measurements counts are correct
        if self.num_objectives > 3 or self.num_objectives < 1:
            log.error('Incorrect number of optimization objectives specified. Must be 1, 2, or 3.')

        # Verify that supernetwork and metrics are valid
        if self.supernet in SUPERNET_TYPE['image_classification']:
            valid_metrics = ['accuracy_top1', 'macs', 'latency', 'params']
            for metric in self.optimization_metrics:
                if metric not in valid_metrics:
                    log.error(f'Invalid metric(s) specified: {metric}. Choose from {valid_metrics}')
                elif metric in valid_metrics and metric not in self.measurements:
                    self.measurements.append(metric)

            for metric in self.measurements:
                if metric not in valid_metrics:
                    self.measurements.remove(metric)

        elif self.supernet in SUPERNET_TYPE['machine_translation']:
            # TODO(macsz,sharathns93) Fix
            pass

        elif self.supernet in SUPERNET_TYPE['text_classification']:
            # TODO(macsz,sharathns93) Fix
            pass

        elif self.supernet in SUPERNET_TYPE['recommendation']:
            pass

        else:
            log.error(f'Invalid supernet specified. Choose from the following: {SUPERNET_TYPE}')

    def format_csv_header(self):
<<<<<<< HEAD
        if self.supernet in SUPERNET_TYPE['image_classification']:
            self.csv_header = [
                'Sub-network',
                'Date',
                'Model Parameters',
                'Latency (ms)',
                'MACs',
                'Top-1 Acc (%)',
            ]  # TODO(macsz) Should be based on specified measurements
        elif self.supernet in SUPERNET_TYPE['machine_translation']:
            self.csv_header = [
                'Sub-network',
                'Date',
                'Model Parameters',
                'Latency (ms)',
                'MACs',
                'BLEU Score',
            ]  # TODO(macsz) Should be based on specified measurements
        elif self.supernet in SUPERNET_TYPE['text_classification']:
            self.csv_header = [
                'Sub-network',
                'Date',
                'Model Parameters',
                'Latency (ms)',
                'MACs',
                'SST-2 Acc',
            ]  # TODO(macsz) Should be based on specified measurements
        elif self.supernet in SUPERNET_TYPE['recommendation']:
            self.csv_header = [
                'Sub-network',
                'Date',
                'Model Parameters',
                'Latency (ms)',
                'MACs',
                'HR@10',
            ]  # TODO(macsz) Should be based on specified measurements
        else:
            # TODO(macsz) Exception's type could be more specific, e.g. `SupernetNotRegisteredError`
            raise Exception('Cound not detect supernet type. Please check supernetwork\'s registry.')
=======
        self.csv_header = get_csv_header(self.supernet)

>>>>>>> 96435b66
        log.info(f'Results csv file header ordering will be: {self.csv_header}')

    def init_supernet(self):
        # Initializes the super-network manager
        if self.bootstrapnas_supernetwork:
            param_dict = self.bootstrapnas_supernetwork.get_search_space()
        else:
            param_dict = SUPERNET_PARAMETERS[self.supernet]
        self.supernet_manager = SUPERNET_ENCODING[self.supernet](param_dict=param_dict, seed=self.seed)

    def _init_search(self):
        if self.supernet in [
            'ofa_resnet50',
            'ofa_mbv3_d234_e346_k357_w1.0',
            'ofa_mbv3_d234_e346_k357_w1.2',
            'ofa_proxyless_d234_e346_k357_w1.3',
        ]:
            self.runner_validate = OFARunner(
                supernet=self.supernet,
                dataset_path=self.dataset_path,
                batch_size=self.batch_size,
                device=self.device,
                dataloader_workers=self.dataloader_workers,
                test_fraction=self.test_fraction,
            )
        elif self.supernet == 'transformer_lt_wmt_en_de':
            # TODO(macsz) Add `test_fraction`
            self.runner_validate = TransformerLTRunner(
                supernet=self.supernet,
                dataset_path=self.dataset_path,
                batch_size=self.batch_size,
                checkpoint_path=self.supernet_ckpt_path,
            )
        elif self.supernet == 'bert_base_sst2':
            # TODO(macsz) Add `test_fraction`
            self.runner_validate = BertSST2Runner(
                supernet=self.supernet,
                dataset_path=self.dataset_path,
                batch_size=self.batch_size,
                checkpoint_path=self.supernet_ckpt_path,
                device=self.device,
            )
        elif 'bootstrapnas' in self.supernet:
            self.runner_validate = BootstrapNASRunner(
                bootstrapnas_supernetwork=self.bootstrapnas_supernetwork,
                supernet=self.supernet,
                dataset_path=self.dataset_path,
                batch_size=self.batch_size,
                device=self.device,
                metric_eval_fns=self.metric_eval_fns,
            )
        else:
            log.error(f'Missing interface and runner for supernet: {self.supernet}!')
            raise NotImplementedError

        # Setup validation interface
        self.validation_interface = EVALUATION_INTERFACE[self.supernet](
            evaluator=self.runner_validate,
            manager=self.supernet_manager,
            optimization_metrics=self.optimization_metrics,
            measurements=self.measurements,
            csv_path=self.results_path,
        )

        # Clear csv file if one exists
        self.validation_interface.format_csv(self.csv_header)

    def get_best_configs(self, sort_by: str = None, ascending: bool = False, limit: int = None):
        """Returns the best sub-networks.

        Number of returned networks is controlled by the `limit` parameter. If it's not set, then
        `self.population` is used instead.
        """
        limit = self.population if limit is None else limit
        df = pd.read_csv(self.results_path).tail(limit)

        if self.csv_header is not None:
            df.columns = self.csv_header

        if sort_by is not None:
            df = df.sort_values(by=sort_by, ascending=ascending)

        if 'bootstrapnas' in self.supernet:
            df['Sub-network'] = df['Sub-network'].apply(BootstrapNASEncoding.convert_subnet_config_to_bootstrapnas)
        return df


class LINAS(NASBaseConfig):
    """The LINAS algorithm is a bi-objective optimization approach that explores the sub-networks
    optimization space by iteratively training predictors and using evolutionary algorithms to
    suggest new canditates.
    """

    def __init__(
        self,
        supernet: str,
        optimization_metrics: list,
        measurements: list,
        num_evals: int,
        results_path: str,
        dataset_path: str = None,
        verbose: bool = False,
        search_algo: str = 'nsga2',
        population: int = 50,
        seed: int = 42,
        batch_size: int = 1,
        supernet_ckpt_path: str = None,
        device: str = 'cpu',
        test_fraction: float = 1.0,
        dataloader_workers: int = 4,
        metric_eval_fns: dict = None,
        **kwargs,
    ):
        """Params:

        - dataset_path - (str) Path to the dataset needed by the supernetwork runner (e.g., ImageNet is used by OFA)
        - supernet - (str) Super-network name
        - optimization_metrics - (list) List of user-defined optimization metrics that are associated with the supernetwork.
        - measurements - (list) List of metrics that will be measure during sub-network evaluation.
        - num_evals - (int) Number of evaluations to perform during search.
        - search_algo - (str) LINAS low-fidelity search algorithm for the inner optimization loop.
        - population - (int) Population size for each iteration.
        - seed - (int) Random seed.
        - batch_size - (int) Batch size for latency measurement, has a significant impact on latency.
        """
        # TODO(macsz) Update docstring above.
        super().__init__(
            dataset_path=dataset_path,
            supernet=supernet,
            optimization_metrics=optimization_metrics,
            measurements=measurements,
            num_evals=num_evals,
            results_path=results_path,
            seed=seed,
            population=population,
            batch_size=batch_size,
            verbose=verbose,
            search_algo=search_algo,
            supernet_ckpt_path=supernet_ckpt_path,
            device=device,
            test_fraction=test_fraction,
            dataloader_workers=dataloader_workers,
            metric_eval_fns=metric_eval_fns,
            **kwargs,
        )

    def train_predictors(self, results_path: str = None):
        """Handles the training of predictors for the LINAS inner-loop based on the
        user-defined optimization metrics.

        If `results_path` is not set, the `self.results_path` will be used instead.
        """

        # Store predictor objects by objective name in a dictionary
        self.predictor_dict = dict()

        # Create/train a predictor for each objective
        for objective in SUPERNET_METRICS[self.supernet]:
            log.debug(
                f'objective: {objective}; optimization metrics: {self.optimization_metrics}; supernet metrics: {SUPERNET_METRICS[self.supernet]};'
            )

            if objective in self.optimization_metrics:
                objective_predictor = PredictorManager(
                    objective_name=objective,
                    results_path=results_path if results_path else self.results_path,
                    supernet_manager=self.supernet_manager,
                    column_names=SUPERNET_METRICS[self.supernet],
                )
                log.info(f'Training {objective} predictor.')
                predictor = objective_predictor.train_predictor()
                log.info(f'Updated self.predictor_dict[{objective}].')
                self.predictor_dict[objective] = predictor
            else:
                self.predictor_dict[objective] = None

    def search(self):
        """Runs the LINAS search"""

        self._init_search()

        # Randomly sample search space for initial population
        latest_population = [self.supernet_manager.random_sample() for _ in range(self.population)]

        # Start Lightweight Iterative Neural Architecture Search (LINAS)
        num_loops = round(self.num_evals / self.population)
        for loop in range(num_loops):
            log.info('Starting LINAS loop {} of {}.'.format(loop + 1, num_loops))

            # High-Fidelity Validation measurements
            for _, individual in enumerate(latest_population):
                log.info(f'Evaluating subnetwork {_+1}/{self.population} in loop {loop+1} of {num_loops}')
                self.validation_interface.eval_subnet(individual)

            # Inner-loop Low-Fidelity Predictor Runner, need to re-instantiate every loop
            self.train_predictors()

            if self.supernet in [
                'ofa_resnet50',
                'ofa_mbv3_d234_e346_k357_w1.0',
                'ofa_mbv3_d234_e346_k357_w1.2',
                'ofa_proxyless_d234_e346_k357_w1.3',
            ]:
                runner_predict = OFARunner(
                    supernet=self.supernet,
                    latency_predictor=self.predictor_dict['latency'],
                    macs_predictor=self.predictor_dict['macs'],
                    params_predictor=self.predictor_dict['params'],
                    acc_predictor=self.predictor_dict['accuracy_top1'],
                    dataset_path=self.dataset_path,
                    device=self.device,
                    dataloader_workers=self.dataloader_workers,
                    test_fraction=self.test_fraction,
                )
            elif self.supernet == 'transformer_lt_wmt_en_de':
                runner_predict = TransformerLTRunner(
                    supernet=self.supernet,
                    latency_predictor=self.predictor_dict['latency'],
                    macs_predictor=self.predictor_dict['macs'],
                    params_predictor=self.predictor_dict['params'],
                    acc_predictor=self.predictor_dict['bleu'],
                    dataset_path=self.dataset_path,
                    checkpoint_path=self.supernet_ckpt_path,
                )

            elif self.supernet == 'bert_base_sst2':
                runner_predict = BertSST2Runner(
                    supernet=self.supernet,
                    latency_predictor=self.predictor_dict['latency'],
                    macs_predictor=self.predictor_dict['macs'],
                    params_predictor=self.predictor_dict['params'],
                    acc_predictor=self.predictor_dict['accuracy_sst2'],
                    dataset_path=self.dataset_path,
                    checkpoint_path=self.supernet_ckpt_path,
                    device=self.device,
                )
            elif 'bootstrapnas' in self.supernet:
                runner_predict = BootstrapNASRunner(
                    bootstrapnas_supernetwork=self.bootstrapnas_supernetwork,
                    supernet=self.supernet,
                    latency_predictor=self.predictor_dict['latency'],
                    macs_predictor=self.predictor_dict['macs'],
                    params_predictor=self.predictor_dict['params'],
                    acc_predictor=self.predictor_dict['accuracy_top1'],
                    dataset_path=self.dataset_path,
                    batch_size=self.batch_size,
                    device=self.device,
                )
            else:
                raise NotImplementedError
            # Setup validation interface
            prediction_interface = EVALUATION_INTERFACE[self.supernet](
                evaluator=runner_predict,
                manager=self.supernet_manager,
                optimization_metrics=self.optimization_metrics,
                measurements=self.measurements,
                csv_path=None,
                predictor_mode=True,
            )

            if self.num_objectives == 1:
                problem = EvolutionarySingleObjective(
                    evaluation_interface=prediction_interface,
                    param_count=self.supernet_manager.param_count,
                    param_upperbound=self.supernet_manager.param_upperbound,
                )
                if self.search_algo == 'cmaes':
                    search_manager = EvolutionaryManager(
                        algorithm='cmaes',
                        seed=self.seed,
                        n_obj=self.num_objectives,
                        verbose=self.verbose,
                    )
                    search_manager.configure_cmaes(num_evals=LINAS_INNERLOOP_EVALS[self.supernet])
                else:
                    search_manager = EvolutionaryManager(
                        algorithm='ga',
                        seed=self.seed,
                        n_obj=self.num_objectives,
                        verbose=self.verbose,
                    )
                    search_manager.configure_ga(
                        population=self.population,
                        num_evals=LINAS_INNERLOOP_EVALS[self.supernet],
                    )
            elif self.num_objectives == 2:
                problem = EvolutionaryMultiObjective(
                    evaluation_interface=prediction_interface,
                    param_count=self.supernet_manager.param_count,
                    param_upperbound=self.supernet_manager.param_upperbound,
                )
                if self.search_algo == 'age':
                    search_manager = EvolutionaryManager(
                        algorithm='age',
                        seed=self.seed,
                        n_obj=self.num_objectives,
                        verbose=self.verbose,
                    )
                    search_manager.configure_age(
                        population=self.population, num_evals=LINAS_INNERLOOP_EVALS[self.supernet]
                    )
                else:
                    search_manager = EvolutionaryManager(
                        algorithm='nsga2',
                        seed=self.seed,
                        n_obj=self.num_objectives,
                        verbose=self.verbose,
                    )
                    search_manager.configure_nsga2(
                        population=self.population, num_evals=LINAS_INNERLOOP_EVALS[self.supernet]
                    )
            elif self.num_objectives == 3:
                problem = EvolutionaryManyObjective(
                    evaluation_interface=prediction_interface,
                    param_count=self.supernet_manager.param_count,
                    param_upperbound=self.supernet_manager.param_upperbound,
                )
                if self.search_algo == 'ctaea':
                    search_manager = EvolutionaryManager(
                        algorithm='ctaea',
                        seed=self.seed,
                        n_obj=self.num_objectives,
                        verbose=self.verbose,
                    )
                    search_manager.configure_ctaea(num_evals=LINAS_INNERLOOP_EVALS[self.supernet])
                elif self.search_algo == 'moead':
                    search_manager = EvolutionaryManager(
                        algorithm='moead',
                        seed=self.seed,
                        n_obj=self.num_objectives,
                        verbose=self.verbose,
                    )
                    search_manager.configure_moead(num_evals=LINAS_INNERLOOP_EVALS[self.supernet])
                else:
                    search_manager = EvolutionaryManager(
                        algorithm='unsga3',
                        seed=self.seed,
                        n_obj=self.num_objectives,
                        verbose=self.verbose,
                    )
                    search_manager.configure_unsga3(
                        population=self.population, num_evals=LINAS_INNERLOOP_EVALS[self.supernet]
                    )
            else:
                log.error('Number of objectives not supported. Update optimization_metrics!')

            results = search_manager.run_search(problem)

            latest_population = results.pop.get('X')

        log.info("Validated model architectures in file: {}".format(self.results_path))

        output = list()
        for individual in latest_population:
            param_individual = self.supernet_manager.translate2param(individual)
            if 'bootstrapnas' in self.supernet:
                param_individual = BootstrapNASEncoding.convert_subnet_config_to_bootstrapnas(param_individual)
            output.append(param_individual)

        return output


class Evolutionary(NASBaseConfig):
    def __init__(
        self,
        supernet,
        optimization_metrics,
        measurements,
        num_evals,
        results_path,
        dataset_path: str = None,
        seed=42,
        population=50,
        batch_size=1,
        verbose=False,
        search_algo='nsga2',
        supernet_ckpt_path=None,
        test_fraction: float = 1.0,
        dataloader_workers: int = 4,
        device: str = 'cpu',
        **kwargs,
    ):
        super().__init__(
            dataset_path=dataset_path,
            supernet=supernet,
            optimization_metrics=optimization_metrics,
            measurements=measurements,
            num_evals=num_evals,
            results_path=results_path,
            seed=seed,
            population=population,
            batch_size=batch_size,
            verbose=verbose,
            search_algo=search_algo,
            supernet_ckpt_path=supernet_ckpt_path,
            device=device,
            test_fraction=test_fraction,
            dataloader_workers=dataloader_workers,
            **kwargs,
        )

    def search(self):
        self._init_search()

        # Following sets up the algorithm based on number of objectives
        # Could be refractored at the expense of readability
        if self.num_objectives == 1:
            problem = EvolutionarySingleObjective(
                evaluation_interface=self.validation_interface,
                param_count=self.supernet_manager.param_count,
                param_upperbound=self.supernet_manager.param_upperbound,
            )
            if self.search_algo == 'cmaes':
                search_manager = EvolutionaryManager(
                    algorithm='cmaes',
                    seed=self.seed,
                    n_obj=self.num_objectives,
                    verbose=self.verbose,
                )
                search_manager.configure_cmaes(num_evals=LINAS_INNERLOOP_EVALS[self.supernet])
            else:
                search_manager = EvolutionaryManager(
                    algorithm='ga',
                    seed=self.seed,
                    n_obj=self.num_objectives,
                    verbose=self.verbose,
                )
                search_manager.configure_ga(population=self.population, num_evals=LINAS_INNERLOOP_EVALS[self.supernet])
        elif self.num_objectives == 2:
            problem = EvolutionaryMultiObjective(
                evaluation_interface=self.validation_interface,
                param_count=self.supernet_manager.param_count,
                param_upperbound=self.supernet_manager.param_upperbound,
            )
            if self.search_algo == 'age':
                search_manager = EvolutionaryManager(
                    algorithm='age',
                    seed=self.seed,
                    n_obj=self.num_objectives,
                    verbose=self.verbose,
                )
                search_manager.configure_age(population=self.population, num_evals=LINAS_INNERLOOP_EVALS[self.supernet])
            else:
                search_manager = EvolutionaryManager(
                    algorithm='nsga2',
                    seed=self.seed,
                    n_obj=self.num_objectives,
                    verbose=self.verbose,
                )
                search_manager.configure_nsga2(
                    population=self.population, num_evals=LINAS_INNERLOOP_EVALS[self.supernet]
                )
        elif self.num_objectives == 3:
            problem = EvolutionaryManyObjective(
                evaluation_interface=self.validation_interface,
                param_count=self.supernet_manager.param_count,
                param_upperbound=self.supernet_manager.param_upperbound,
            )
            if self.search_algo == 'ctaea':
                search_manager = EvolutionaryManager(
                    algorithm='ctaea',
                    seed=self.seed,
                    n_obj=self.num_objectives,
                    verbose=self.verbose,
                )
                search_manager.configure_ctaea(num_evals=LINAS_INNERLOOP_EVALS[self.supernet])
            elif self.search_algo == 'moead':
                search_manager = EvolutionaryManager(
                    algorithm='moead',
                    seed=self.seed,
                    n_obj=self.num_objectives,
                    verbose=self.verbose,
                )
                search_manager.configure_moead(num_evals=LINAS_INNERLOOP_EVALS[self.supernet])
            else:
                search_manager = EvolutionaryManager(
                    algorithm='unsga3',
                    seed=self.seed,
                    n_obj=self.num_objectives,
                    verbose=self.verbose,
                )
                search_manager.configure_unsga3(
                    population=self.population, num_evals=LINAS_INNERLOOP_EVALS[self.supernet]
                )
        else:
            log.error('Number of objectives not supported. Update optimization_metrics!')

        results = search_manager.run_search(problem)

        latest_population = results.pop.get('X')

        log.info("Validated model architectures in file: {}".format(self.results_path))

        output = list()
        for individual in latest_population:
            param_individual = self.supernet_manager.translate2param(individual)
            if 'bootstrapnas' in self.supernet:
                param_individual = BootstrapNASEncoding.convert_subnet_config_to_bootstrapnas(param_individual)
            output.append(param_individual)

        return output


class RandomSearch(NASBaseConfig):
    def __init__(
        self,
        supernet,
        optimization_metrics,
        measurements,
        num_evals,
        results_path,
        dataset_path: str = None,
        seed=42,
        population=50,
        batch_size=1,
        verbose=False,
        search_algo='nsga2',
        supernet_ckpt_path: str = None,
        device: str = 'cpu',
        test_fraction: float = 1.0,
        dataloader_workers: int = 4,
        metric_eval_fns: dict = None,
        **kwargs,
    ):
        super().__init__(
            dataset_path=dataset_path,
            supernet=supernet,
            optimization_metrics=optimization_metrics,
            measurements=measurements,
            num_evals=num_evals,
            results_path=results_path,
            seed=seed,
            population=population,
            batch_size=batch_size,
            verbose=verbose,
            search_algo=search_algo,
            supernet_ckpt_path=supernet_ckpt_path,
            device=device,
            test_fraction=test_fraction,
            dataloader_workers=dataloader_workers,
            metric_eval_fns=metric_eval_fns,
            **kwargs,
        )

    def search(self):
        self._init_search()

        # Randomly sample search space for initial population
        latest_population = [self.supernet_manager.random_sample() for _ in range(self.population)]

        # High-Fidelity Validation measurements
        for _, individual in enumerate(latest_population):
            log.info(f'Evaluating subnetwork {_+1}/{self.population}')
            self.validation_interface.eval_subnet(individual)

        output = list()
        for individual in latest_population:
            param_individual = self.supernet_manager.translate2param(individual)
            if 'bootstrapnas' in self.supernet:
                param_individual = BootstrapNASEncoding.convert_subnet_config_to_bootstrapnas(param_individual)
            output.append(param_individual)

        return output


class LINASDistributed(LINAS):
    def __init__(
        self,
        supernet: str,
        optimization_metrics: list,
        measurements: list,
        num_evals: int,
        results_path: str,
        dataset_path: str = None,
        verbose: bool = False,
        search_algo: str = 'nsga2',
        population: int = 50,
        seed: int = 42,
        batch_size: int = 1,
        supernet_ckpt_path: str = None,
        device: str = 'cpu',
        test_fraction: float = 1.0,
        dataloader_workers: int = 4,
        **kwargs,
    ):
        self.main_results_path = results_path
        LOCAL_RANK, WORLD_RANK, WORLD_SIZE, DIST_METHOD = get_distributed_vars()
        results_path = get_worker_results_path(results_path, WORLD_RANK)

        super().__init__(
            dataset_path=dataset_path,
            supernet=supernet,
            optimization_metrics=optimization_metrics,
            measurements=measurements,
            num_evals=num_evals,
            results_path=results_path,
            seed=seed,
            population=population,
            batch_size=batch_size,
            verbose=verbose,
            search_algo=search_algo,
            supernet_ckpt_path=supernet_ckpt_path,
            device=device,
            test_fraction=test_fraction,
            dataloader_workers=dataloader_workers,
        )

    def search(self):
        """Runs the LINAS search"""

        self._init_search()

        LOCAL_RANK, WORLD_RANK, WORLD_SIZE, DIST_METHOD = get_distributed_vars()

        # START - Initial population
        if is_main_process():
            log.info('Creating data')
            # Randomly sample search space for initial population
            latest_population = [self.supernet_manager.random_sample() for _ in range(self.population)]
            data = split_list(latest_population, WORLD_SIZE)
        else:
            data = [None for _ in range(WORLD_SIZE)]

        output_list = [None]
        dist.scatter_object_list(output_list, data, src=0)

        latest_population = output_list[0]

        # END - Initial population

        # Start Lightweight Iterative Neural Architecture Search (LINAS)
        num_loops = round(self.num_evals / self.population)
        for loop in range(num_loops):
            log.info('Starting LINAS loop {} of {}.'.format(loop + 1, num_loops))

            # High-Fidelity Validation measurements
            for _, individual in enumerate(latest_population):
                log.info(
                    f'Evaluating subnetwork {_+1}/{len(latest_population)} [{self.population}] in loop {loop+1} of {num_loops}'
                )
                results = self.validation_interface.eval_subnet(individual)

            # This will act as `dist.barrier()`; plus, we get results paths from all workers.
            data = {
                'from': WORLD_RANK,
                'results_path': self.results_path,
            }

            outputs = [None for _ in range(WORLD_SIZE)]
            dist.all_gather_object(outputs, data)
            # Inner-loop Low-Fidelity Predictor Runner, need to re-instantiate every loop

            if is_main_process():
                worker_results_paths = [o['results_path'] for o in outputs]
                combined_csv = pd.concat([pd.read_csv(f) for f in worker_results_paths])
                combined_csv.to_csv(self.main_results_path, index=False)
                log.info(f'Saving combined results to {self.main_results_path}')

                self.train_predictors(results_path=self.main_results_path)

                if self.supernet in [
                    'ofa_resnet50',
                    'ofa_mbv3_d234_e346_k357_w1.0',
                    'ofa_mbv3_d234_e346_k357_w1.2',
                    'ofa_proxyless_d234_e346_k357_w1.3',
                ]:
                    runner_predict = OFARunner(
                        supernet=self.supernet,
                        latency_predictor=self.predictor_dict['latency'],
                        macs_predictor=self.predictor_dict['macs'],
                        params_predictor=self.predictor_dict['params'],
                        acc_predictor=self.predictor_dict['accuracy_top1'],
                        dataset_path=self.dataset_path,
                        device=self.device,
                        dataloader_workers=self.dataloader_workers,
                        test_fraction=self.test_fraction,
                    )
                elif self.supernet == 'transformer_lt_wmt_en_de':
                    runner_predict = TransformerLTRunner(
                        supernet=self.supernet,
                        latency_predictor=self.predictor_dict['latency'],
                        macs_predictor=self.predictor_dict['macs'],
                        params_predictor=self.predictor_dict['params'],
                        acc_predictor=self.predictor_dict['bleu'],
                        dataset_path=self.dataset_path,
                        checkpoint_path=self.supernet_ckpt_path,
                    )

                # Setup validation interface
                prediction_interface = EVALUATION_INTERFACE[self.supernet](
                    evaluator=runner_predict,
                    manager=self.supernet_manager,
                    optimization_metrics=self.optimization_metrics,
                    measurements=self.measurements,
                    csv_path=None,
                    predictor_mode=True,
                )

                if self.num_objectives == 1:
                    problem = EvolutionarySingleObjective(
                        evaluation_interface=prediction_interface,
                        param_count=self.supernet_manager.param_count,
                        param_upperbound=self.supernet_manager.param_upperbound,
                    )
                    if self.search_algo == 'cmaes':
                        search_manager = EvolutionaryManager(
                            algorithm='cmaes',
                            seed=self.seed,
                            n_obj=self.num_objectives,
                            verbose=self.verbose,
                        )
                        search_manager.configure_cmaes(num_evals=LINAS_INNERLOOP_EVALS[self.supernet])
                    else:
                        search_manager = EvolutionaryManager(
                            algorithm='ga',
                            seed=self.seed,
                            n_obj=self.num_objectives,
                            verbose=self.verbose,
                        )
                        search_manager.configure_ga(
                            population=self.population,
                            num_evals=LINAS_INNERLOOP_EVALS[self.supernet],
                        )
                elif self.num_objectives == 2:
                    problem = EvolutionaryMultiObjective(
                        evaluation_interface=prediction_interface,
                        param_count=self.supernet_manager.param_count,
                        param_upperbound=self.supernet_manager.param_upperbound,
                    )
                    if self.search_algo == 'age':
                        search_manager = EvolutionaryManager(
                            algorithm='age',
                            seed=self.seed,
                            n_obj=self.num_objectives,
                            verbose=self.verbose,
                        )
                        search_manager.configure_age(
                            population=self.population, num_evals=LINAS_INNERLOOP_EVALS[self.supernet]
                        )
                    else:
                        search_manager = EvolutionaryManager(
                            algorithm='nsga2',
                            seed=self.seed,
                            n_obj=self.num_objectives,
                            verbose=self.verbose,
                        )
                        search_manager.configure_nsga2(
                            population=self.population, num_evals=LINAS_INNERLOOP_EVALS[self.supernet]
                        )
                elif self.num_objectives == 3:
                    problem = EvolutionaryManyObjective(
                        evaluation_interface=prediction_interface,
                        param_count=self.supernet_manager.param_count,
                        param_upperbound=self.supernet_manager.param_upperbound,
                    )
                    if self.search_algo == 'ctaea':
                        search_manager = EvolutionaryManager(
                            algorithm='ctaea',
                            seed=self.seed,
                            n_obj=self.num_objectives,
                            verbose=self.verbose,
                        )
                        search_manager.configure_ctaea(num_evals=LINAS_INNERLOOP_EVALS[self.supernet])
                    elif self.search_algo == 'moead':
                        search_manager = EvolutionaryManager(
                            algorithm='moead',
                            seed=self.seed,
                            n_obj=self.num_objectives,
                            verbose=self.verbose,
                        )
                        search_manager.configure_moead(num_evals=LINAS_INNERLOOP_EVALS[self.supernet])
                    else:
                        search_manager = EvolutionaryManager(
                            algorithm='unsga3',
                            seed=self.seed,
                            n_obj=self.num_objectives,
                            verbose=self.verbose,
                        )
                        search_manager.configure_unsga3(
                            population=self.population, num_evals=LINAS_INNERLOOP_EVALS[self.supernet]
                        )
                else:
                    log.error('Number of objectives not supported. Update optimization_metrics!')

                results = search_manager.run_search(problem)

                latest_population = results.pop.get('X')

                data = split_list(latest_population, WORLD_SIZE)
            else:
                data = [None for _ in range(WORLD_SIZE)]

            output_list = [None]
            dist.scatter_object_list(output_list, data, src=0)

            latest_population = output_list[0]

        log.info("Validated model architectures in file: {}".format(self.results_path))

        output = list()
        for individual in latest_population:
            output.append(self.supernet_manager.translate2param(individual))
        return output


class RandomSearchDistributed(RandomSearch):
    def __init__(
        self,
        supernet,
        optimization_metrics,
        measurements,
        num_evals,
        results_path,
        dataset_path: str = None,
        seed=42,
        population=50,
        batch_size=1,
        verbose=False,
        search_algo='nsga2',
        supernet_ckpt_path: str = None,
        test_fraction: float = 1.0,
        dataloader_workers: int = 4,
        **kwargs,
    ):
        self.main_results_path = results_path
        LOCAL_RANK, WORLD_RANK, WORLD_SIZE, DIST_METHOD = get_distributed_vars()
        results_path = get_worker_results_path(results_path, WORLD_RANK)

        super().__init__(
            dataset_path=dataset_path,
            supernet=supernet,
            optimization_metrics=optimization_metrics,
            measurements=measurements,
            num_evals=num_evals,
            results_path=results_path,
            seed=seed,
            population=population,
            batch_size=batch_size,
            verbose=verbose,
            search_algo=search_algo,
            supernet_ckpt_path=supernet_ckpt_path,
            test_fraction=test_fraction,
            dataloader_workers=dataloader_workers,
        )

    def search(self):
        self._init_search()

        LOCAL_RANK, WORLD_RANK, WORLD_SIZE, DIST_METHOD = get_distributed_vars()

        if is_main_process():
            log.info('Creating data')
            # Randomly sample search space for initial population
            latest_population = [self.supernet_manager.random_sample() for _ in range(self.population)]
            data = split_list(latest_population, WORLD_SIZE)
        else:
            data = [None for _ in range(WORLD_SIZE)]

        output_list = [None]
        dist.scatter_object_list(output_list, data, src=0)

        latest_population = output_list[0]

        # High-Fidelity Validation measurements
        for _, individual in enumerate(latest_population):
            log.info(f'Evaluating subnetwork {_+1}/{len(latest_population)} [{self.population}]')
            self.validation_interface.eval_subnet(individual)

        output = list()
        for individual in latest_population:
            output.append(self.supernet_manager.translate2param(individual))

        data = {
            'output': output,
            'from': WORLD_RANK,
            'results_path': self.results_path,
        }

        outputs = [None for _ in range(WORLD_SIZE)]
        dist.all_gather_object(outputs, data)

        if is_main_process():
            output = [o['output'] for o in outputs]

            worker_results_paths = [o['results_path'] for o in outputs]
            combined_csv = pd.concat([pd.read_csv(f) for f in worker_results_paths])
            combined_csv.to_csv(self.main_results_path, index=False)
            log.info(f'Saving combined results to {self.main_results_path}')
        return output<|MERGE_RESOLUTION|>--- conflicted
+++ resolved
@@ -134,50 +134,8 @@
             log.error(f'Invalid supernet specified. Choose from the following: {SUPERNET_TYPE}')
 
     def format_csv_header(self):
-<<<<<<< HEAD
-        if self.supernet in SUPERNET_TYPE['image_classification']:
-            self.csv_header = [
-                'Sub-network',
-                'Date',
-                'Model Parameters',
-                'Latency (ms)',
-                'MACs',
-                'Top-1 Acc (%)',
-            ]  # TODO(macsz) Should be based on specified measurements
-        elif self.supernet in SUPERNET_TYPE['machine_translation']:
-            self.csv_header = [
-                'Sub-network',
-                'Date',
-                'Model Parameters',
-                'Latency (ms)',
-                'MACs',
-                'BLEU Score',
-            ]  # TODO(macsz) Should be based on specified measurements
-        elif self.supernet in SUPERNET_TYPE['text_classification']:
-            self.csv_header = [
-                'Sub-network',
-                'Date',
-                'Model Parameters',
-                'Latency (ms)',
-                'MACs',
-                'SST-2 Acc',
-            ]  # TODO(macsz) Should be based on specified measurements
-        elif self.supernet in SUPERNET_TYPE['recommendation']:
-            self.csv_header = [
-                'Sub-network',
-                'Date',
-                'Model Parameters',
-                'Latency (ms)',
-                'MACs',
-                'HR@10',
-            ]  # TODO(macsz) Should be based on specified measurements
-        else:
-            # TODO(macsz) Exception's type could be more specific, e.g. `SupernetNotRegisteredError`
-            raise Exception('Cound not detect supernet type. Please check supernetwork\'s registry.')
-=======
         self.csv_header = get_csv_header(self.supernet)
 
->>>>>>> 96435b66
         log.info(f'Results csv file header ordering will be: {self.csv_header}')
 
     def init_supernet(self):
