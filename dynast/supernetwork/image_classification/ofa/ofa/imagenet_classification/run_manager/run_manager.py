--- conflicted
+++ resolved
@@ -77,16 +77,7 @@
             init_models(run_config.model_init)
 
         # net info
-<<<<<<< HEAD
         net_info = get_net_info(self.net, self.run_config.data_provider.data_shape, measure_latency)
-=======
-        net_info = get_net_info(
-            net=self.net,
-            input_shape=self.run_config.data_provider.data_shape,
-            measure_latency=measure_latency,
-            print_info=self.verbose,
-        )
->>>>>>> 2104f8ad
         with open("%s/net_info.txt" % self.path, "w") as fout:
             fout.write(json.dumps(net_info, indent=4) + "\n")
             # noinspection PyBroadException
