--- conflicted
+++ resolved
@@ -46,17 +46,9 @@
         self,
         supernet: str,
         dataset_path: str,
-<<<<<<< HEAD
         predictors: Dict[str, Predictor] = None,
-        batch_size: int = 1,
-=======
-        acc_predictor: Predictor = None,
-        macs_predictor: Predictor = None,
-        latency_predictor: Predictor = None,
-        params_predictor: Predictor = None,
         batch_size: int = 128,
         eval_batch_size: int = 128,
->>>>>>> 49ade581
         dataloader_workers: int = 4,
         device: str = 'cpu',
         test_fraction: float = 1.0,
