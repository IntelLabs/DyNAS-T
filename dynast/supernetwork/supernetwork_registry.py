# Copyright (c) 2022 Intel Corporation
#
# Licensed under the Apache License, Version 2.0 (the "License");
# you may not use this file except in compliance with the License.
# You may obtain a copy of the License at
#
#   http://www.apache.org/licenses/LICENSE-2.0
#
# Unless required by applicable law or agreed to in writing, software
# distributed under the License is distributed on an "AS IS" BASIS,
# WITHOUT WARRANTIES OR CONDITIONS OF ANY KIND, either express or implied.
# See the License for the specific language governing permissions and
# limitations under the License.


from dynast.supernetwork.image_classification.ofa.ofa_encoding import OFAMobileNetV3Encoding, OFAResNet50Encoding
from dynast.supernetwork.image_classification.ofa.ofa_interface import (
    EvaluationInterfaceOFAMobileNetV3,
    EvaluationInterfaceOFAResNet50,
)
from dynast.supernetwork.machine_translation.transformer_encoding import TransformerLTEncoding
from dynast.supernetwork.machine_translation.transformer_interface import EvaluationInterfaceTransformerLT
from dynast.supernetwork.text_classification.bert_encoding import BertSST2Encoding
from dynast.supernetwork.text_classification.bert_interface import EvaluationInterfaceBertSST2

SUPERNET_ENCODING = {
    'ofa_resnet50': OFAResNet50Encoding,
    'ofa_mbv3_d234_e346_k357_w1.0': OFAMobileNetV3Encoding,
    'ofa_mbv3_d234_e346_k357_w1.2': OFAMobileNetV3Encoding,
    'ofa_proxyless_d234_e346_k357_w1.3': OFAMobileNetV3Encoding,
    'transformer_lt_wmt_en_de': TransformerLTEncoding,
    'bert_base_sst2': BertSST2Encoding,
}

SUPERNET_PARAMETERS = {
    'ofa_resnet50': {
        'd': {'count': 5, 'vars': [0, 1, 2]},
        'e': {'count': 18, 'vars': [0.2, 0.25, 0.35]},
        'w': {'count': 6, 'vars': [0, 1, 2]},
    },
    'ofa_mbv3_d234_e346_k357_w1.0': {
        'ks': {'count': 20, 'vars': [3, 5, 7]},
        'e': {'count': 20, 'vars': [3, 4, 6]},
        'd': {'count': 5, 'vars': [2, 3, 4]},
    },
    'ofa_mbv3_d234_e346_k357_w1.2': {
        'ks': {'count': 20, 'vars': [3, 5, 7]},
        'e': {'count': 20, 'vars': [3, 4, 6]},
        'd': {'count': 5, 'vars': [2, 3, 4]},
    },
    'ofa_proxyless_d234_e346_k357_w1.3': {
        'ks': {'count': 20, 'vars': [3, 5, 7]},
        'e': {'count': 20, 'vars': [3, 4, 6]},
        'd': {'count': 5, 'vars': [2, 3, 4]},
    },
    'transformer_lt_wmt_en_de': {
        'encoder_embed_dim': {'count': 1, 'vars': [640, 512]},
        'decoder_embed_dim': {'count': 1, 'vars': [640, 512]},
        'encoder_ffn_embed_dim': {'count': 6, 'vars': [3072, 2048, 1024]},
        'decoder_ffn_embed_dim': {'count': 6, 'vars': [3072, 2048, 1024]},
        'decoder_layer_num': {'count': 1, 'vars': [6, 5, 4, 3, 2, 1]},
        'encoder_self_attention_heads': {'count': 6, 'vars': [8, 4]},
        'decoder_self_attention_heads': {'count': 6, 'vars': [8, 4]},
        'decoder_ende_attention_heads': {'count': 6, 'vars': [8, 4]},
        'decoder_arbitrary_ende_attn': {'count': 6, 'vars': [-1, 1, 2]},
    },
    'bert_base_sst2': {
        'num_layers': {'count': 1, 'vars': [6, 7, 8, 9, 10, 11, 12]},
        'num_attention_heads': {'count': 12, 'vars': [6, 8, 10, 12]},
        'intermediate_size': {'count': 12, 'vars': [1024, 2048, 3072]},
    },
}

EVALUATION_INTERFACE = {
    'ofa_resnet50': EvaluationInterfaceOFAResNet50,
    'ofa_mbv3_d234_e346_k357_w1.0': EvaluationInterfaceOFAMobileNetV3,
    'ofa_mbv3_d234_e346_k357_w1.2': EvaluationInterfaceOFAMobileNetV3,
    'ofa_proxyless_d234_e346_k357_w1.3': EvaluationInterfaceOFAMobileNetV3,
    'transformer_lt_wmt_en_de': EvaluationInterfaceTransformerLT,
    'bert_base_sst2': EvaluationInterfaceBertSST2,
}

LINAS_INNERLOOP_EVALS = {
    'ofa_resnet50': 5000,
    'ofa_mbv3_d234_e346_k357_w1.0': 20000,
    'ofa_mbv3_d234_e346_k357_w1.2': 20000,
    'ofa_proxyless_d234_e346_k357_w1.3': 20000,
    'transformer_lt_wmt_en_de': 10000,
    'bert_base_sst2': 10000,
}

SUPERNET_TYPE = {
    'image_classification': [
        'ofa_resnet50',
        'ofa_mbv3_d234_e346_k357_w1.0',
        'ofa_mbv3_d234_e346_k357_w1.2',
        'ofa_proxyless_d234_e346_k357_w1.3',
    ],
    'machine_translation': ['transformer_lt_wmt_en_de'],
<<<<<<< HEAD
    'text_classification': ['bert_base_sst2'],
=======
    'recommendation': [],
>>>>>>> d44d8571
}

SUPERNET_METRICS = {
    'ofa_resnet50': ['params', 'latency', 'macs', 'accuracy_top1'],
    'ofa_mbv3_d234_e346_k357_w1.0': ['params', 'latency', 'macs', 'accuracy_top1'],
    'ofa_mbv3_d234_e346_k357_w1.2': ['params', 'latency', 'macs', 'accuracy_top1'],
    'ofa_proxyless_d234_e346_k357_w1.3': ['params', 'latency', 'macs', 'accuracy_top1'],
    'transformer_lt_wmt_en_de': ['latency', 'macs', 'params', 'bleu'],
    'bert_base_sst2': ['latency', 'macs', 'params', 'accuracy_sst2'],
}


SEARCH_ALGORITHMS = ['linas', 'evolutionary', 'random']<|MERGE_RESOLUTION|>--- conflicted
+++ resolved
@@ -97,11 +97,8 @@
         'ofa_proxyless_d234_e346_k357_w1.3',
     ],
     'machine_translation': ['transformer_lt_wmt_en_de'],
-<<<<<<< HEAD
     'text_classification': ['bert_base_sst2'],
-=======
     'recommendation': [],
->>>>>>> d44d8571
 }
 
 SUPERNET_METRICS = {
