--- conflicted
+++ resolved
@@ -117,14 +117,9 @@
     'ofa_mbv3_d234_e346_k357_w1.0': ['params', 'latency', 'macs', 'accuracy_top1'],
     'ofa_mbv3_d234_e346_k357_w1.2': ['params', 'latency', 'macs', 'accuracy_top1'],
     'ofa_proxyless_d234_e346_k357_w1.3': ['params', 'latency', 'macs', 'accuracy_top1'],
-<<<<<<< HEAD
-    'transformer_lt_wmt_en_de': ['latency', 'macs', 'params', 'bleu'],
-    'bert_base_sst2': ['latency', 'macs', 'params', 'accuracy_sst2'],
-    'vit_base_imagenet': ['params', 'latency', 'macs', 'accuracy_top1'],
-=======
     'transformer_lt_wmt_en_de': ['params', 'latency', 'macs', 'bleu'],
     'bert_base_sst2': ['params', 'latency', 'macs', 'accuracy_sst2'],
->>>>>>> cec7834e
+    'vit_base_imagenet': ['params', 'latency', 'macs', 'accuracy_top1'],
 }
 
 
