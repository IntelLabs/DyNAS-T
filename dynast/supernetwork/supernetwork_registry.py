--- conflicted
+++ resolved
@@ -36,11 +36,8 @@
     'ofa_proxyless_d234_e346_k357_w1.3': OFAMobileNetV3Encoding,
     'transformer_lt_wmt_en_de': TransformerLTEncoding,
     'bert_base_sst2': BertSST2Encoding,
-<<<<<<< HEAD
     'vit_base_imagenet': ViTEncoding,
-=======
     'bootstrapnas_image_classification': BootstrapNASEncoding,
->>>>>>> b1b2a3be
 }
 
 SUPERNET_PARAMETERS = {
@@ -94,11 +91,8 @@
     'ofa_proxyless_d234_e346_k357_w1.3': EvaluationInterfaceOFAMobileNetV3,
     'transformer_lt_wmt_en_de': EvaluationInterfaceTransformerLT,
     'bert_base_sst2': EvaluationInterfaceBertSST2,
-<<<<<<< HEAD
     'vit_base_imagenet': EvaluationInterfaceViT,
-=======
     'bootstrapnas_image_classification': EvaluationInterfaceBootstrapNAS,
->>>>>>> b1b2a3be
 }
 
 LINAS_INNERLOOP_EVALS = {
@@ -108,11 +102,8 @@
     'ofa_proxyless_d234_e346_k357_w1.3': 20000,
     'transformer_lt_wmt_en_de': 10000,
     'bert_base_sst2': 20000,
-<<<<<<< HEAD
     'vit_base_imagenet': 20000,
-=======
     'bootstrapnas_image_classification': 5000,
->>>>>>> b1b2a3be
 }
 
 SUPERNET_TYPE = {
@@ -121,11 +112,8 @@
         'ofa_mbv3_d234_e346_k357_w1.0',
         'ofa_mbv3_d234_e346_k357_w1.2',
         'ofa_proxyless_d234_e346_k357_w1.3',
-<<<<<<< HEAD
         'vit_base_imagenet',
-=======
         'bootstrapnas_image_classification',
->>>>>>> b1b2a3be
     ],
     'machine_translation': ['transformer_lt_wmt_en_de'],
     'text_classification': ['bert_base_sst2'],
@@ -137,15 +125,10 @@
     'ofa_mbv3_d234_e346_k357_w1.0': ['params', 'latency', 'macs', 'accuracy_top1'],
     'ofa_mbv3_d234_e346_k357_w1.2': ['params', 'latency', 'macs', 'accuracy_top1'],
     'ofa_proxyless_d234_e346_k357_w1.3': ['params', 'latency', 'macs', 'accuracy_top1'],
-<<<<<<< HEAD
-    'transformer_lt_wmt_en_de': ['latency', 'macs', 'params', 'bleu'],
-    'bert_base_sst2': ['latency', 'macs', 'params', 'accuracy_sst2'],
-    'vit_base_imagenet': ['params','latency', 'macs', 'accuracy_top1'],
-=======
     'bootstrapnas_image_classification': ['params', 'latency', 'macs', 'accuracy_top1'],
     'transformer_lt_wmt_en_de': ['params', 'latency', 'macs', 'bleu'],
     'bert_base_sst2': ['params', 'latency', 'macs', 'accuracy_sst2'],
->>>>>>> b1b2a3be
+    'vit_base_imagenet': ['params','latency', 'macs', 'accuracy_top1'], 
 }
 
 
