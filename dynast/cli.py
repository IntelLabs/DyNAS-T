# Copyright (c) 2022 Intel Corporation
#
# Licensed under the Apache License, Version 2.0 (the "License");
# you may not use this file except in compliance with the License.
# You may obtain a copy of the License at
#
#   http://www.apache.org/licenses/LICENSE-2.0
#
# Unless required by applicable law or agreed to in writing, software
# distributed under the License is distributed on an "AS IS" BASIS,
# WITHOUT WARRANTIES OR CONDITIONS OF ANY KIND, either express or implied.
# See the License for the specific language governing permissions and
# limitations under the License.

import argparse

from dynast import DyNAS


def _main(args):
    agent = DyNAS(
        supernet=args.supernet,
        optimization_metrics=args.optimization_metrics,
        measurements=args.measurements,
        search_tactic=args.search_tactic,
        num_evals=args.num_evals,
        results_path=args.results_path,
        dataset_path=args.dataset_path,
        seed=args.seed,
        population=args.population,
        batch_size=args.batch_size,
        eval_batch_size=args.eval_batch_size,
        search_algo=args.search_algo,
        verbose=args.verbose,
        supernet_ckpt_path=args.supernet_ckpt_path,
        device=args.device,
        test_fraction=args.test_fraction,
        dataloader_workers=args.dataloader_workers,
        distributed=args.distributed,
    )

    results = agent.search()

    print('Search results: ', results)


def main():
    parser = argparse.ArgumentParser()
    parser.add_argument(
        '--supernet',
        default='ofa_mbv3_d234_e346_k357_w1.0',
        type=str,
        help='Super-network',
        choices=[
            'ofa_resnet50',
            'ofa_mbv3_d234_e346_k357_w1.0',
            'ofa_mbv3_d234_e346_k357_w1.2',
            'ofa_proxyless_d234_e346_k357_w1.3',
            'transformer_lt_wmt_en_de',
            'bert_base_sst2',
<<<<<<< HEAD
            'vit_base_imagenet',
=======
            'inc_quantization_ofa_resnet50',
>>>>>>> aff7319b
        ],
    )
    parser.add_argument('--seed', default=42, type=int, help='Random Seed')
    # TODO(macsz) might be better to list allowed elements here (or in help message)
    parser.add_argument(
        '--optimization_metrics',
        default=['accuracy_top1', 'macs'],  # TODO*macsz) Consider just 'accuracy',
        # as it translates better for both image classification
        # and Transformer LT
        nargs='*',
        type=str,
        help='Metrics that will be optimized for during search.',
    )
    parser.add_argument(
        '--measurements',
        default=['accuracy_top1', 'macs', 'params', 'latency'],  # TODO(macsz) Ditto
        nargs='*',
        type=str,
        help='Measurements during search.',
    )
    parser.add_argument('-d', '--device', default='cpu', type=str, help='Target device to run measurements on.')
    parser.add_argument('--num_evals', default=250, type=int, help='Total number of evaluations during search.')
    parser.add_argument('--batch_size', default=128, type=int, help='Batch size for latency measurement calculation.')
    parser.add_argument(
        '--eval_batch_size',
        default=None,
        type=int,
        help='Batch size used in accuracy evaluation process. Not used for latency measurement. If not set it will default to the same value as `batch_size` parameter.',
    )
    parser.add_argument(
        '--test_fraction',
        default=1.0,
        type=float,
        help='Fraction of the validation data to be used for testing and evaluation.',
    )
    parser.add_argument('--dataloader_workers', default=4, type=int, help='How many workers to use when loading data.')
    parser.add_argument('--population', default=50, type=int, help='Population size for each generation')
    parser.add_argument('--results_path', required=True, type=str, help='Path to store search results, csv format')
    parser.add_argument('--dataset_path', default=None, type=str, help='')
    parser.add_argument('--supernet_ckpt_path', default=None, type=str, help='Path to supernet checkpoint.')

    parser.add_argument(
        '--search_tactic',
        default='linas',
        choices=['linas', 'evolutionary', 'random'],
        help='Search tactic, currently supports: ["linas", "evolutionary" , "random"]',
    )
    parser.add_argument(
        '--search_algo',
        default='nsga2',
        choices=['cmaes', 'nsga2', 'age', 'unsga3', 'ga', 'ctaea', 'moead'],
        help='Search algorithm, currently supports: ["cmaes", "nsga2", "age", "unsga3", "ga", "ctaea", "moead"]',
    )
    parser.add_argument('-v', '--verbose', action='store_true', help='Print more information.')

    mp_parser = parser.add_argument_group('Mixed Precision search options')
    mp_parser.add_argument(
        '--mp_calibration_samples',
        default=100,
        type=int,
        help='How many samples to use to calibrate the mixed precision model.',
    )

    dist_parser = parser.add_argument_group('Distributed search options')
    dist_parser.add_argument(
        '--distributed',
        action='store_true',
        help='If set, a distributed implementation of the search algorithm will be used.',
    )
    dist_parser.add_argument(
        "--local_rank", type=int, help="Local rank. Necessary for using the torch.distributed.launch utility."
    )
    dist_parser.add_argument("--backend", type=str, default="gloo", choices=['gloo'])

    args = parser.parse_args()

    _main(args)


if __name__ == '__main__':
    main()<|MERGE_RESOLUTION|>--- conflicted
+++ resolved
@@ -58,11 +58,8 @@
             'ofa_proxyless_d234_e346_k357_w1.3',
             'transformer_lt_wmt_en_de',
             'bert_base_sst2',
-<<<<<<< HEAD
             'vit_base_imagenet',
-=======
             'inc_quantization_ofa_resnet50',
->>>>>>> aff7319b
         ],
     )
     parser.add_argument('--seed', default=42, type=int, help='Random Seed')
