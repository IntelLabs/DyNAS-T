# Copyright (c) 2022 Intel Corporation
#
# Licensed under the Apache License, Version 2.0 (the "License");
# you may not use this file except in compliance with the License.
# You may obtain a copy of the License at
#
#   http://www.apache.org/licenses/LICENSE-2.0
#
# Unless required by applicable law or agreed to in writing, software
# distributed under the License is distributed on an "AS IS" BASIS,
# WITHOUT WARRANTIES OR CONDITIONS OF ANY KIND, either express or implied.
# See the License for the specific language governing permissions and
# limitations under the License.

import argparse

from dynast import DyNAS


def _main(args):
    agent = DyNAS(
        supernet=args.supernet,
        optimization_metrics=args.optimization_metrics,
        measurements=args.measurements,
        search_tactic=args.search_tactic,
        num_evals=args.num_evals,
        results_path=args.results_path,
        dataset_path=args.dataset_path,
        seed=args.seed,
        population=args.population,
        batch_size=args.batch_size,
        eval_batch_size=args.eval_batch_size,
        search_algo=args.search_algo,
        verbose=args.verbose,
        supernet_ckpt_path=args.supernet_ckpt_path,
        device=args.device,
        test_fraction=args.test_fraction,
        dataloader_workers=args.dataloader_workers,
        distributed=args.distributed,
    )

    results = agent.search()

    print('Search results: ', results)


def main():
    parser = argparse.ArgumentParser()
    parser.add_argument(
        '--supernet',
        default='ofa_mbv3_d234_e346_k357_w1.0',
        type=str,
        help='Super-network',
        choices=[
            'ofa_resnet50',
            'ofa_mbv3_d234_e346_k357_w1.0',
            'ofa_mbv3_d234_e346_k357_w1.2',
            'ofa_proxyless_d234_e346_k357_w1.3',
            'transformer_lt_wmt_en_de',
            'bert_base_sst2',
        ],
    )
    parser.add_argument('--seed', default=42, type=int, help='Random Seed')
    # TODO(macsz) might be better to list allowed elements here (or in help message)
    parser.add_argument(
        '--optimization_metrics',
        default=['accuracy_top1', 'macs'],  # TODO*macsz) Consider just 'accuracy',
        # as it translates better for both image classification
        # and Transformer LT
        nargs='*',
        type=str,
        help='Metrics that will be optimized for during search.',
    )
    parser.add_argument(
        '--measurements',
        default=['accuracy_top1', 'macs', 'params', 'latency'],  # TODO(macsz) Ditto
        nargs='*',
        type=str,
        help='Measurements during search.',
    )
    parser.add_argument('-d', '--device', default='cpu', type=str, help='Target device to run measurements on.')
    parser.add_argument('--num_evals', default=250, type=int, help='Total number of evaluations during search.')
    parser.add_argument('--batch_size', default=128, type=int, help='Batch size for latency measurement calculation.')
    parser.add_argument(
<<<<<<< HEAD
        '--eval_batch_size',
        default=None,
        type=int,
        help='Batch size used in evaluation process. Does not influence latency measurement. If not set it will default to the same value as `batch_size` parameter.',
    )
    parser.add_argument(
        '--test_size',
        default=None,
        type=int,
        help='How many batches of data to use when evaluating model\'s accuracy.',
=======
        '--test_fraction',
        default=1.0,
        type=float,
        help='Fraction of the validation data to be used for testing and evaluation.',
>>>>>>> 021cc75f
    )
    parser.add_argument('--dataloader_workers', default=4, type=int, help='How many workers to use when loading data.')
    parser.add_argument('--population', default=50, type=int, help='Population size for each generation')
    parser.add_argument('--results_path', required=True, type=str, help='Path to store search results, csv format')
    parser.add_argument('--dataset_path', default='/datasets/imagenet-ilsvrc2012', type=str, help='')
    parser.add_argument('--supernet_ckpt_path', default=None, type=str, help='Path to supernet checkpoint.')

    parser.add_argument(
        '--search_tactic',
        default='linas',
        choices=['linas', 'evolutionary', 'random'],
        help='Search tactic, currently supports: ["linas", "evolutionary" , "random"]',
    )
    parser.add_argument(
        '--search_algo',
        default='nsga2',
        choices=['cmaes', 'nsga2', 'age', 'unsga3', 'ga', 'ctaea', 'moead'],
        help='Search algorithm, currently supports: ["cmaes", "nsga2", "age", "unsga3", "ga", "ctaea", "moead"]',
    )
    parser.add_argument('-v', '--verbose', action='store_true', help='Print more information.')

    dist_parser = parser.add_argument_group('Distributed search options')
    parser.add_argument(
        '--distributed',
        action='store_true',
        help='If set, a distributed implementation of the search algorithm will be used.',
    )
    dist_parser.add_argument(
        "--local_rank", type=int, help="Local rank. Necessary for using the torch.distributed.launch utility."
    )
    dist_parser.add_argument("--backend", type=str, default="gloo", choices=['gloo'])

    args = parser.parse_args()

    _main(args)


if __name__ == '__main__':
    main()<|MERGE_RESOLUTION|>--- conflicted
+++ resolved
@@ -82,23 +82,16 @@
     parser.add_argument('--num_evals', default=250, type=int, help='Total number of evaluations during search.')
     parser.add_argument('--batch_size', default=128, type=int, help='Batch size for latency measurement calculation.')
     parser.add_argument(
-<<<<<<< HEAD
         '--eval_batch_size',
         default=None,
         type=int,
         help='Batch size used in evaluation process. Does not influence latency measurement. If not set it will default to the same value as `batch_size` parameter.',
     )
     parser.add_argument(
-        '--test_size',
-        default=None,
-        type=int,
-        help='How many batches of data to use when evaluating model\'s accuracy.',
-=======
         '--test_fraction',
         default=1.0,
         type=float,
         help='Fraction of the validation data to be used for testing and evaluation.',
->>>>>>> 021cc75f
     )
     parser.add_argument('--dataloader_workers', default=4, type=int, help='How many workers to use when loading data.')
     parser.add_argument('--population', default=50, type=int, help='Population size for each generation')
