# Copyright (c) 2022 Intel Corporation
#
# Licensed under the Apache License, Version 2.0 (the "License");
# you may not use this file except in compliance with the License.
# You may obtain a copy of the License at
#
#   http://www.apache.org/licenses/LICENSE-2.0
#
# Unless required by applicable law or agreed to in writing, software
# distributed under the License is distributed on an "AS IS" BASIS,
# WITHOUT WARRANTIES OR CONDITIONS OF ANY KIND, either express or implied.
# See the License for the specific language governing permissions and
# limitations under the License.

import time
from typing import List, Tuple, Union

import numpy as np
import torch
import torch.nn as nn
import torchprofile

from dynast.utils import log, measure_time


class AverageMeter(object):
    """Computes and stores the average and current value
    Copied from: https://github.com/pytorch/examples/blob/master/imagenet/main.py
    """

    def __init__(self):
        self.val = 0
        self.avg = 0
        self.sum = 0
        self.count = 0

    def reset(self):
        self.val = 0
        self.avg = 0
        self.sum = 0
        self.count = 0

    def update(self, val, n=1):
        self.val = val
        self.sum += val * n
        self.count += n
        self.avg = self.sum / self.count


def accuracy(output, target, topk=(1,)) -> List[float]:
    """Computes the accuracy over the k top predictions for the specified values of k"""
    with torch.no_grad():
        maxk = max(topk)
        batch_size = target.size(0)

        _, pred = output.topk(maxk, 1, True, True)
        pred = pred.t()
        correct = pred.eq(target.view(1, -1).expand_as(pred))

        res = []
        for k in topk:
            correct_k = correct[:k].reshape(-1).float().sum(0, keepdim=True)
            res.append(correct_k.mul_(100.0 / batch_size).item())
        return res


@measure_time
def validate_classification(
    model,
    data_loader,
    test_size=None,
    device='cpu',
):
    test_criterion = nn.CrossEntropyLoss()

    model = model.eval()

    losses = AverageMeter()
    top1 = AverageMeter()
    top5 = AverageMeter()

    if test_size is not None:
        total = test_size
    else:
        total = len(data_loader)

    with torch.no_grad():
        for epoch, (images, labels) in enumerate(data_loader):
            log.debug(
                "Validate #{}/{} {}".format(
                    epoch + 1,
                    total,
                    {
                        "loss": losses.avg,
                        "top1": top1.avg,
                        "top5": top5.avg,
                        "img_size": images.size(2),
                    },
                )
            )
            images, labels = images.to(device), labels.to(device)

            output = model(images)

            loss = test_criterion(output, labels)
            acc1, acc5 = accuracy(output, labels, topk=(1, 5))

            losses.update(loss.item(), images.size(0))
            top1.update(acc1, images.size(0))
            top5.update(acc5, images.size(0))
<<<<<<< HEAD
            if epoch > total:
=======
            if epoch + 1 >= total:
>>>>>>> 4d719412
                break
    return losses.avg, top1.avg, top5.avg


def get_parameters(
    model: nn.Module,
    device: str = 'cpu',
) -> int:
    model = model.to(device)
    model = model.eval()
    return sum(p.numel() for p in model.parameters() if p.requires_grad)


@measure_time
def get_macs(
    model: nn.Module,
    input_size: tuple = (1, 3, 224, 224),
    device: str = 'cpu',
) -> float:
    model = model.to(device)
    model = model.eval()

    inputs = torch.randn(*input_size, device=device)
    macs = torchprofile.profile_macs(model, inputs)

    return macs


@measure_time
def reset_bn(  # TODO(Maciej) This should be renamed to `model_fine_tune` or `model_train` and a new method for calibration should be added
    model: nn.Module,
    num_samples: int,
    train_dataloader: torch.utils.data.DataLoader,
    device: Union[str, torch.device] = 'cpu',
) -> None:
    model.train()
    model.to(device)

    batch_size = train_dataloader.batch_size

    if num_samples / batch_size > len(train_dataloader):
        log.warn("BN set stats: num of samples exceed the samples in loader. Using full loader")
    for i, (images, _) in enumerate(train_dataloader):
        log.debug("Calibrating BN statistics #{}/{}".format(i, num_samples // batch_size + 1))
        images = images.to(device)
        model(images)
        if i > num_samples / batch_size:
            log.info(f"Finishing setting bn stats using {num_samples} and batch size of {batch_size}")
            break

    if 'cuda' in str(device):
        log.debug('GPU mem peak usage: {} MB'.format(torch.cuda.max_memory_allocated() // 1024 // 1024))

    model.eval()


def rm_bn_from_net(
    net: nn.Module,
) -> None:
    for m in net.modules():
        if isinstance(m, nn.BatchNorm2d) or isinstance(m, nn.BatchNorm1d):
            m.forward = lambda x: x


@torch.no_grad()
def measure_latency(
    model: nn.Module,
    input_size: Tuple[int, int, int, int],
    warmup_steps: int = 10,
    measure_steps: int = 50,
    device: str = 'cpu',
) -> Tuple[float, float]:
    """Measure Torch model's latency.

    Returns
    -------
    `(mean latency; std latency)`
    """
    # TODO(macsz) Compare results with https://pytorch.org/tutorials/recipes/recipes/benchmark.html
    # TODO(macsz) Should also consider setting `omp_num_threads` here.
    times = []

    inputs = torch.randn(*input_size, device=device)
    model = model.eval()

    model = model.to(device)

    if 'cuda' in str(device):
        torch.cuda.synchronize()

    log.debug('Warming up for {} steps...'.format(warmup_steps))
    for _ in range(warmup_steps):
        model(inputs)
    if 'cuda' in str(device):
        torch.cuda.synchronize()

    log.debug('Measuring latency for {} steps'.format(measure_steps))
    for _ in range(measure_steps):
        if 'cuda' in str(device):
            torch.cuda.synchronize()
        st = time.time()  # TODO(macsz) Use timeit instead
        model(inputs)
        if 'cuda' in str(device):
            torch.cuda.synchronize()
        ed = time.time()
        times.append(ed - st)

    # Convert to [ms] and round to 0.001
    latency_mean = np.round(np.mean(times) * 1e3, 3)
    latency_std = np.round(np.std(times) * 1e3, 3)

    return latency_mean, latency_std<|MERGE_RESOLUTION|>--- conflicted
+++ resolved
@@ -108,11 +108,7 @@
             losses.update(loss.item(), images.size(0))
             top1.update(acc1, images.size(0))
             top5.update(acc5, images.size(0))
-<<<<<<< HEAD
-            if epoch > total:
-=======
             if epoch + 1 >= total:
->>>>>>> 4d719412
                 break
     return losses.avg, top1.avg, top5.avg
 
