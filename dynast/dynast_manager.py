# Copyright (c) 2022 Intel Corporation
#
# Licensed under the Apache License, Version 2.0 (the "License");
# you may not use this file except in compliance with the License.
# You may obtain a copy of the License at
#
#   http://www.apache.org/licenses/LICENSE-2.0
#
# Unless required by applicable law or agreed to in writing, software
# distributed under the License is distributed on an "AS IS" BASIS,
# WITHOUT WARRANTIES OR CONDITIONS OF ANY KIND, either express or implied.
# See the License for the specific language governing permissions and
# limitations under the License.

import logging
import sys
<<<<<<< HEAD
from typing import Dict
=======
from typing import List
>>>>>>> 021cc75f

from dynast.search.search_tactic import LINAS, Evolutionary, LINASDistributed, RandomSearch, RandomSearchDistributed
from dynast.utils import check_kwargs_deprecated, log, set_logger
from dynast.utils.distributed import get_distributed_vars, init_distributed


class DyNAS:
    '''
    The DyNAS class manages the user input configuration parameters, the search tactics, and
    the supernetwork configuration. Since the search tactics vary widely, they are instantiate
    with this class based on the user input.
    '''

    def __new__(
        self,
        supernet: str,
        results_path: str,
        optimization_metrics: List[str],
        measurements: List[str],
        search_tactic: str = 'linas',
        num_evals: int = 250,
        dataset_path: str = None,
        **kwargs,
    ):
        kwargs.update(
            {
                'supernet': supernet,
                'results_path': results_path,
                'optimization_metrics': optimization_metrics,
                'measurements': measurements,
                'search_tactic': search_tactic,
                'num_evals': num_evals,
                'dataset_path': dataset_path,
            }
        )

        log_level = logging.INFO
        if kwargs.get('verbose'):
            log_level = logging.DEBUG
        set_logger(level=log_level)

        LOCAL_RANK, WORLD_RANK, WORLD_SIZE, DIST_METHOD = get_distributed_vars()
        if DIST_METHOD:
            backend = kwargs.get('backend', 'gloo')
            init_distributed(backend, WORLD_RANK, WORLD_SIZE)
            seed = kwargs.get('seed', None)
            if seed:
                kwargs['seed'] = seed + WORLD_RANK

        DyNAS._set_eval_batch_size(kwargs)

        log.info('=' * 40)
        log.info('Starting Dynamic NAS Toolkit (DyNAS-T)')
        log.info('=' * 40)

        kwargs = check_kwargs_deprecated(**kwargs)

        if len(kwargs['optimization_metrics']) > 3:
            log.error('Number of optimization_metrics is out of range. 1-3 supported.')
            sys.exit()

        log.info('-' * 40)
        log.info('DyNAS Parameter Inputs:')
        for key, value in kwargs.items():
            log.info(f'{key}: {value}')
        log.info('-' * 40)

        if kwargs.get('distributed', False):
            # LINAS bi-level evolutionary algorithm search distributed to multiple workers
            if search_tactic == 'linas':
                log.info('Initializing DyNAS LINAS (distributed) algorithm object.')
                return LINASDistributed(**kwargs)

                # Uniform random sampling of the architectural space distributed to multiple workers
            elif search_tactic == 'random':
                log.info('Initializing DyNAS random (distributed) search algorithm object.')
                return RandomSearchDistributed(**kwargs)

        # LINAS bi-level evolutionary algorithm search
        if search_tactic == 'linas':
            log.info('Initializing DyNAS LINAS algorithm object.')
            return LINAS(**kwargs)

        # Standard evolutionary algorithm search
        elif search_tactic == 'evolutionary':
            log.info('Initializing DyNAS evoluationary algorithm object.')
            return Evolutionary(**kwargs)

        # Uniform random sampling of the architectural space
        elif search_tactic == 'random':
            log.info('Initializing DyNAS random search algorithm object.')
            return RandomSearch(**kwargs)

        else:
            error_message = (
                "Invalid `--search_tactic` parameter `{}` (options: 'linas', 'evolutionary', 'random').".format(
                    search_tactic
                )
            )  # TODO(macsz) Un-hardcode options.
            log.error(error_message)
            raise NotImplementedError(error_message)

    @staticmethod
    def _set_eval_batch_size(kwargs: Dict) -> None:
        """Set eval_batch_size to batch_size if not specified."""
        if not kwargs.get('eval_batch_size'):
            kwargs['eval_batch_size'] = kwargs.get('batch_size', 128)
<|MERGE_RESOLUTION|>--- conflicted
+++ resolved
@@ -1,128 +1,124 @@
-# Copyright (c) 2022 Intel Corporation
-#
-# Licensed under the Apache License, Version 2.0 (the "License");
-# you may not use this file except in compliance with the License.
-# You may obtain a copy of the License at
-#
-#   http://www.apache.org/licenses/LICENSE-2.0
-#
-# Unless required by applicable law or agreed to in writing, software
-# distributed under the License is distributed on an "AS IS" BASIS,
-# WITHOUT WARRANTIES OR CONDITIONS OF ANY KIND, either express or implied.
-# See the License for the specific language governing permissions and
-# limitations under the License.
-
-import logging
-import sys
-<<<<<<< HEAD
-from typing import Dict
-=======
-from typing import List
->>>>>>> 021cc75f
-
-from dynast.search.search_tactic import LINAS, Evolutionary, LINASDistributed, RandomSearch, RandomSearchDistributed
-from dynast.utils import check_kwargs_deprecated, log, set_logger
-from dynast.utils.distributed import get_distributed_vars, init_distributed
-
-
-class DyNAS:
-    '''
-    The DyNAS class manages the user input configuration parameters, the search tactics, and
-    the supernetwork configuration. Since the search tactics vary widely, they are instantiate
-    with this class based on the user input.
-    '''
-
-    def __new__(
-        self,
-        supernet: str,
-        results_path: str,
-        optimization_metrics: List[str],
-        measurements: List[str],
-        search_tactic: str = 'linas',
-        num_evals: int = 250,
-        dataset_path: str = None,
-        **kwargs,
-    ):
-        kwargs.update(
-            {
-                'supernet': supernet,
-                'results_path': results_path,
-                'optimization_metrics': optimization_metrics,
-                'measurements': measurements,
-                'search_tactic': search_tactic,
-                'num_evals': num_evals,
-                'dataset_path': dataset_path,
-            }
-        )
-
-        log_level = logging.INFO
-        if kwargs.get('verbose'):
-            log_level = logging.DEBUG
-        set_logger(level=log_level)
-
-        LOCAL_RANK, WORLD_RANK, WORLD_SIZE, DIST_METHOD = get_distributed_vars()
-        if DIST_METHOD:
-            backend = kwargs.get('backend', 'gloo')
-            init_distributed(backend, WORLD_RANK, WORLD_SIZE)
-            seed = kwargs.get('seed', None)
-            if seed:
-                kwargs['seed'] = seed + WORLD_RANK
-
-        DyNAS._set_eval_batch_size(kwargs)
-
-        log.info('=' * 40)
-        log.info('Starting Dynamic NAS Toolkit (DyNAS-T)')
-        log.info('=' * 40)
-
-        kwargs = check_kwargs_deprecated(**kwargs)
-
-        if len(kwargs['optimization_metrics']) > 3:
-            log.error('Number of optimization_metrics is out of range. 1-3 supported.')
-            sys.exit()
-
-        log.info('-' * 40)
-        log.info('DyNAS Parameter Inputs:')
-        for key, value in kwargs.items():
-            log.info(f'{key}: {value}')
-        log.info('-' * 40)
-
-        if kwargs.get('distributed', False):
-            # LINAS bi-level evolutionary algorithm search distributed to multiple workers
-            if search_tactic == 'linas':
-                log.info('Initializing DyNAS LINAS (distributed) algorithm object.')
-                return LINASDistributed(**kwargs)
-
-                # Uniform random sampling of the architectural space distributed to multiple workers
-            elif search_tactic == 'random':
-                log.info('Initializing DyNAS random (distributed) search algorithm object.')
-                return RandomSearchDistributed(**kwargs)
-
-        # LINAS bi-level evolutionary algorithm search
-        if search_tactic == 'linas':
-            log.info('Initializing DyNAS LINAS algorithm object.')
-            return LINAS(**kwargs)
-
-        # Standard evolutionary algorithm search
-        elif search_tactic == 'evolutionary':
-            log.info('Initializing DyNAS evoluationary algorithm object.')
-            return Evolutionary(**kwargs)
-
-        # Uniform random sampling of the architectural space
-        elif search_tactic == 'random':
-            log.info('Initializing DyNAS random search algorithm object.')
-            return RandomSearch(**kwargs)
-
-        else:
-            error_message = (
-                "Invalid `--search_tactic` parameter `{}` (options: 'linas', 'evolutionary', 'random').".format(
-                    search_tactic
-                )
-            )  # TODO(macsz) Un-hardcode options.
-            log.error(error_message)
-            raise NotImplementedError(error_message)
-
-    @staticmethod
-    def _set_eval_batch_size(kwargs: Dict) -> None:
-        """Set eval_batch_size to batch_size if not specified."""
-        if not kwargs.get('eval_batch_size'):
-            kwargs['eval_batch_size'] = kwargs.get('batch_size', 128)
+# Copyright (c) 2022 Intel Corporation
+#
+# Licensed under the Apache License, Version 2.0 (the "License");
+# you may not use this file except in compliance with the License.
+# You may obtain a copy of the License at
+#
+#   http://www.apache.org/licenses/LICENSE-2.0
+#
+# Unless required by applicable law or agreed to in writing, software
+# distributed under the License is distributed on an "AS IS" BASIS,
+# WITHOUT WARRANTIES OR CONDITIONS OF ANY KIND, either express or implied.
+# See the License for the specific language governing permissions and
+# limitations under the License.
+
+import logging
+import sys
+from typing import Dict, List
+
+from dynast.search.search_tactic import LINAS, Evolutionary, LINASDistributed, RandomSearch, RandomSearchDistributed
+from dynast.utils import check_kwargs_deprecated, log, set_logger
+from dynast.utils.distributed import get_distributed_vars, init_distributed
+
+
+class DyNAS:
+    '''
+    The DyNAS class manages the user input configuration parameters, the search tactics, and
+    the supernetwork configuration. Since the search tactics vary widely, they are instantiate
+    with this class based on the user input.
+    '''
+
+    def __new__(
+        self,
+        supernet: str,
+        results_path: str,
+        optimization_metrics: List[str],
+        measurements: List[str],
+        search_tactic: str = 'linas',
+        num_evals: int = 250,
+        dataset_path: str = None,
+        **kwargs,
+    ):
+        kwargs.update(
+            {
+                'supernet': supernet,
+                'results_path': results_path,
+                'optimization_metrics': optimization_metrics,
+                'measurements': measurements,
+                'search_tactic': search_tactic,
+                'num_evals': num_evals,
+                'dataset_path': dataset_path,
+            }
+        )
+
+        log_level = logging.INFO
+        if kwargs.get('verbose'):
+            log_level = logging.DEBUG
+        set_logger(level=log_level)
+
+        LOCAL_RANK, WORLD_RANK, WORLD_SIZE, DIST_METHOD = get_distributed_vars()
+        if DIST_METHOD:
+            backend = kwargs.get('backend', 'gloo')
+            init_distributed(backend, WORLD_RANK, WORLD_SIZE)
+            seed = kwargs.get('seed', None)
+            if seed:
+                kwargs['seed'] = seed + WORLD_RANK
+
+        DyNAS._set_eval_batch_size(kwargs)
+
+        log.info('=' * 40)
+        log.info('Starting Dynamic NAS Toolkit (DyNAS-T)')
+        log.info('=' * 40)
+
+        kwargs = check_kwargs_deprecated(**kwargs)
+
+        if len(kwargs['optimization_metrics']) > 3:
+            log.error('Number of optimization_metrics is out of range. 1-3 supported.')
+            sys.exit()
+
+        log.info('-' * 40)
+        log.info('DyNAS Parameter Inputs:')
+        for key, value in kwargs.items():
+            log.info(f'{key}: {value}')
+        log.info('-' * 40)
+
+        if kwargs.get('distributed', False):
+            # LINAS bi-level evolutionary algorithm search distributed to multiple workers
+            if search_tactic == 'linas':
+                log.info('Initializing DyNAS LINAS (distributed) algorithm object.')
+                return LINASDistributed(**kwargs)
+
+                # Uniform random sampling of the architectural space distributed to multiple workers
+            elif search_tactic == 'random':
+                log.info('Initializing DyNAS random (distributed) search algorithm object.')
+                return RandomSearchDistributed(**kwargs)
+
+        # LINAS bi-level evolutionary algorithm search
+        if search_tactic == 'linas':
+            log.info('Initializing DyNAS LINAS algorithm object.')
+            return LINAS(**kwargs)
+
+        # Standard evolutionary algorithm search
+        elif search_tactic == 'evolutionary':
+            log.info('Initializing DyNAS evoluationary algorithm object.')
+            return Evolutionary(**kwargs)
+
+        # Uniform random sampling of the architectural space
+        elif search_tactic == 'random':
+            log.info('Initializing DyNAS random search algorithm object.')
+            return RandomSearch(**kwargs)
+
+        else:
+            error_message = (
+                "Invalid `--search_tactic` parameter `{}` (options: 'linas', 'evolutionary', 'random').".format(
+                    search_tactic
+                )
+            )  # TODO(macsz) Un-hardcode options.
+            log.error(error_message)
+            raise NotImplementedError(error_message)
+
+    @staticmethod
+    def _set_eval_batch_size(kwargs: Dict) -> None:
+        """Set eval_batch_size to batch_size if not specified."""
+        if not kwargs.get('eval_batch_size'):
+            kwargs['eval_batch_size'] = kwargs.get('batch_size', 128)