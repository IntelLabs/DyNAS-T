# Copyright (c) 2022 Intel Corporation
#
# Licensed under the Apache License, Version 2.0 (the "License");
# you may not use this file except in compliance with the License.
# You may obtain a copy of the License at
#
#   http://www.apache.org/licenses/LICENSE-2.0
#
# Unless required by applicable law or agreed to in writing, software
# distributed under the License is distributed on an "AS IS" BASIS,
# WITHOUT WARRANTIES OR CONDITIONS OF ANY KIND, either express or implied.
# See the License for the specific language governing permissions and
# limitations under the License.
# import datetime

import os

from setuptools import find_packages, setup


def get_version():
    # TODO(macsz) Replace with __version__
    return '1.4.0'


def _read_requirements(fn):
    deps = []
    with open(fn) as f:
        lines = f.readlines()
        for line in lines:
            line = line.strip()
            deps.append(line)
    return deps


def get_dependencies(feature=None):
    deps = []

    if feature is None:
        fns = ['requirements.txt']
    elif feature == 'all':
        fns = [f for f in os.listdir('.') if f.startswith('requirements') and f.endswith('.txt')]
    else:
        fns = ['requirements.txt', f'requirements_{feature}.txt']

    deps = []

    for fn in fns:
        deps.extend(_read_requirements(fn))

    deps = list(sorted(set(deps)))
    return deps


setup(
    name='dynast',
    version=get_version(),
    description='DyNAS-T (Dynamic Neural Architecture Search Toolkit) - a SuperNet NAS optimization package',
    long_description=open("README.md", "r", encoding='utf-8').read(),
    long_description_content_type="text/markdown",
    author='Maciej Szankin, Sharath Nittur Sridhar, Anthony Sarah, Sairam Sundaresan',
    author_email='maciej.szankin@intel.com, sharath.nittur.sridhar@intel.com, '
    'anthony.sarah@intel.com, sairam.sundaresan@intel.com',
    license='Apache 2.0',
    packages=find_packages(),
    install_requires=get_dependencies(),
    extras_require={
<<<<<<< HEAD
        'test': get_test_dependencies(),
        'plot': ['matplotlib', 'shapely', 'alphashape', 'descartes'],
=======
        'all': get_dependencies('all'),
        'test': get_dependencies('test'),
        'bootstrapnas': get_dependencies('bootstrapnas'),
        'neural_compressor': get_dependencies('neural_compressor'),
>>>>>>> 50973dd1
    },
    entry_points={
        'console_scripts': [
            'dynast=dynast.cli:main',
        ],
    },
    python_requires='>=3.7.0',
    classifiers=[
        "Intended Audience :: Science/Research",
        "Programming Language :: Python",
        "Programming Language :: Python :: 3",
        "Programming Language :: Python :: 3.7",
        "Programming Language :: Python :: 3.8",
        "Programming Language :: Python :: 3.9",
        "Programming Language :: Python :: 3.10",
        "Topic :: Scientific/Engineering :: Artificial Intelligence",
        "License :: OSI Approved :: Apache Software License",
        "Operating System :: OS Independent",
    ],
)<|MERGE_RESOLUTION|>--- conflicted
+++ resolved
@@ -65,15 +65,11 @@
     packages=find_packages(),
     install_requires=get_dependencies(),
     extras_require={
-<<<<<<< HEAD
-        'test': get_test_dependencies(),
-        'plot': ['matplotlib', 'shapely', 'alphashape', 'descartes'],
-=======
         'all': get_dependencies('all'),
         'test': get_dependencies('test'),
+        'plot': ['matplotlib', 'shapely', 'alphashape', 'descartes'],
         'bootstrapnas': get_dependencies('bootstrapnas'),
         'neural_compressor': get_dependencies('neural_compressor'),
->>>>>>> 50973dd1
     },
     entry_points={
         'console_scripts': [
